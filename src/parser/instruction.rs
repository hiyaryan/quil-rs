// Copyright 2021 Rigetti Computing
//
// Licensed under the Apache License, Version 2.0 (the "License");
// you may not use this file except in compliance with the License.
// You may obtain a copy of the License at
//
// http://www.apache.org/licenses/LICENSE-2.0
//
// Unless required by applicable law or agreed to in writing, software
// distributed under the License is distributed on an "AS IS" BASIS,
// WITHOUT WARRANTIES OR CONDITIONS OF ANY KIND, either express or implied.
// See the License for the specific language governing permissions and
// limitations under the License.

use nom::{
    combinator::all_consuming,
    multi::{many0, many1},
    sequence::{delimited, preceded},
};

use crate::parser::{extract_nom_err, InternalParseError, InternalParserResult};
use crate::{
    instruction::{
        ArithmeticOperator, BinaryOperator, ComparisonOperator, Instruction, UnaryOperator,
    },
    token,
};

use super::{
    command, common,
    error::ParserErrorKind,
    gate,
    lexer::{Command, Token},
    ParserInput,
};

/// Parse the next instructon from the input, skipping past leading newlines, comments, and semicolons.
pub(crate) fn parse_instruction(input: ParserInput) -> InternalParserResult<Instruction> {
    let (input, _) = common::skip_newlines_and_comments(input)?;
    match super::split_first_token(input) {
        None => Err(nom::Err::Error(InternalParseError::from_kind(
            input,
            ParserErrorKind::EndOfInput,
        ))),
<<<<<<< HEAD
        Some((Token::Command(command), remainder)) => match command {
            Command::Add => command::parse_arithmetic(ArithmeticOperator::Add, remainder),
            Command::And => command::parse_logical_binary(BinaryOperator::And, remainder),
            Command::Capture => command::parse_capture(remainder, true),
            Command::Convert => command::parse_convert(remainder),
            Command::Declare => command::parse_declare(remainder),
            Command::DefCal => command::parse_defcal(remainder),
            Command::DefCircuit => command::parse_defcircuit(remainder),
            Command::DefFrame => command::parse_defframe(remainder),
            Command::DefGate => command::parse_defgate(remainder),
            Command::DefWaveform => command::parse_defwaveform(remainder),
            Command::Delay => command::parse_delay(remainder),
            Command::Div => command::parse_arithmetic(ArithmeticOperator::Divide, remainder),
            Command::Eq => command::parse_comparison(ComparisonOperator::Equal, remainder),
            Command::GE => {
                command::parse_comparison(ComparisonOperator::GreaterThanOrEqual, remainder)
            }
            Command::GT => command::parse_comparison(ComparisonOperator::GreaterThan, remainder),
            Command::LE => {
                command::parse_comparison(ComparisonOperator::LessThanOrEqual, remainder)
            }
            Command::LT => command::parse_comparison(ComparisonOperator::LessThan, remainder),
            Command::Fence => command::parse_fence(remainder),
            Command::Halt => Ok((remainder, Instruction::Halt)),
            Command::Include => command::parse_include(remainder),
            Command::Ior => command::parse_logical_binary(BinaryOperator::Ior, remainder),
            Command::Jump => command::parse_jump(remainder),
            Command::JumpUnless => command::parse_jump_unless(remainder),
            Command::JumpWhen => command::parse_jump_when(remainder),
            Command::Label => command::parse_label(remainder),
            Command::Load => command::parse_load(remainder),
            Command::Measure => command::parse_measurement(remainder),
            Command::Move => command::parse_move(remainder),
            Command::Exchange => command::parse_exchange(remainder),
            Command::Mul => command::parse_arithmetic(ArithmeticOperator::Multiply, remainder),
            Command::Neg => command::parse_logical_unary(UnaryOperator::Neg, remainder),
            Command::Nop => Ok((remainder, Instruction::Nop)),
            Command::Not => command::parse_logical_unary(UnaryOperator::Not, remainder),
            Command::Pragma => command::parse_pragma(remainder),
            Command::Pulse => command::parse_pulse(remainder, true),
            Command::RawCapture => command::parse_raw_capture(remainder, true),
            Command::Reset => command::parse_reset(remainder),
            Command::SetFrequency => command::parse_set_frequency(remainder),
            Command::SetPhase => command::parse_set_phase(remainder),
            Command::SetScale => command::parse_set_scale(remainder),
            Command::ShiftFrequency => command::parse_shift_frequency(remainder),
            Command::ShiftPhase => command::parse_shift_phase(remainder),
            Command::Store => command::parse_store(remainder),
            Command::Sub => command::parse_arithmetic(ArithmeticOperator::Subtract, remainder),
            Command::Xor => command::parse_logical_binary(BinaryOperator::Xor, remainder),
            other => Err(nom::Err::Failure(ParseError::from_kind(
                &input[..1],
                ParserErrorKind::UnsupportedInstruction(*other),
            ))),
=======
        Some((Token::Command(command), remainder)) => {
            match command {
                Command::Add => command::parse_arithmetic(ArithmeticOperator::Add, remainder),
                Command::And => command::parse_logical_binary(BinaryOperator::And, remainder),
                Command::Capture => command::parse_capture(remainder, true),
                // Command::Convert => {}
                Command::Declare => command::parse_declare(remainder),
                Command::DefCal => command::parse_defcal(remainder),
                Command::DefCircuit => command::parse_defcircuit(remainder),
                Command::DefFrame => command::parse_defframe(remainder),
                Command::DefGate => command::parse_defgate(remainder),
                Command::DefWaveform => command::parse_defwaveform(remainder),
                Command::Delay => command::parse_delay(remainder),
                Command::Div => command::parse_arithmetic(ArithmeticOperator::Divide, remainder),
                Command::Eq => command::parse_comparison(ComparisonOperator::Equal, remainder),
                Command::GE => {
                    command::parse_comparison(ComparisonOperator::GreaterThanOrEqual, remainder)
                }
                Command::GT => {
                    command::parse_comparison(ComparisonOperator::GreaterThan, remainder)
                }
                Command::LE => {
                    command::parse_comparison(ComparisonOperator::LessThanOrEqual, remainder)
                }
                Command::LT => command::parse_comparison(ComparisonOperator::LessThan, remainder),
                Command::Fence => command::parse_fence(remainder),
                Command::Halt => Ok((remainder, Instruction::Halt)),
                // Command::Include => {}
                Command::Ior => command::parse_logical_binary(BinaryOperator::Ior, remainder),
                Command::Jump => command::parse_jump(remainder),
                Command::JumpUnless => command::parse_jump_unless(remainder),
                Command::JumpWhen => command::parse_jump_when(remainder),
                Command::Label => command::parse_label(remainder),
                Command::Load => command::parse_load(remainder),
                Command::Measure => command::parse_measurement(remainder),
                Command::Move => command::parse_move(remainder),
                Command::Exchange => command::parse_exchange(remainder),
                Command::Mul => command::parse_arithmetic(ArithmeticOperator::Multiply, remainder),
                Command::Neg => command::parse_logical_unary(UnaryOperator::Neg, remainder),
                // Command::Nop => {}
                Command::Not => command::parse_logical_unary(UnaryOperator::Not, remainder),
                Command::Pragma => command::parse_pragma(remainder),
                Command::Pulse => command::parse_pulse(remainder, true),
                Command::RawCapture => command::parse_raw_capture(remainder, true),
                Command::Reset => command::parse_reset(remainder),
                Command::SetFrequency => command::parse_set_frequency(remainder),
                Command::SetPhase => command::parse_set_phase(remainder),
                Command::SetScale => command::parse_set_scale(remainder),
                Command::ShiftFrequency => command::parse_shift_frequency(remainder),
                Command::ShiftPhase => command::parse_shift_phase(remainder),
                Command::Store => command::parse_store(remainder),
                Command::Sub => command::parse_arithmetic(ArithmeticOperator::Subtract, remainder),
                // Command::Wait => {}
                Command::Xor => command::parse_logical_binary(BinaryOperator::Xor, remainder),
                other => Err(nom::Err::Failure(InternalParseError::from_kind(
                    &input[..1],
                    ParserErrorKind::UnsupportedInstruction(*other),
                ))),
            }
            .map_err(|err| {
                nom::Err::Failure(
                    InternalParseError::from_kind(
                        &input[..1],
                        ParserErrorKind::InvalidCommand { command: *command },
                    )
                    .with_previous(extract_nom_err(err)),
                )
            })
>>>>>>> 1b4f457a
        }
        .map_err(|err| {
            nom::Err::Failure(
                ParseError::from_kind(
                    &input[..1],
                    ParserErrorKind::InvalidCommand { command: *command },
                )
                .with_previous(extract_nom_err(err)),
            )
        }),
        Some((Token::NonBlocking, remainder)) => match super::split_first_token(remainder) {
            Some((Token::Command(command), remainder)) => match command {
                Command::Pulse => command::parse_pulse(remainder, false),
                Command::Capture => command::parse_capture(remainder, false),
                Command::RawCapture => command::parse_raw_capture(remainder, false),
                _ => todo!(),
            },
            _ => todo!(),
        },
        Some((Token::Identifier(_), _)) | Some((Token::Modifier(_), _)) => gate::parse_gate(input),
        Some((_, _)) => Err(nom::Err::Failure(InternalParseError::from_kind(
            &input[..1],
            ParserErrorKind::NotACommandOrGate,
        ))),
    }
}

/// Parse all instructions from the input, trimming leading and trailing newlines and comments.
/// Returns an error if it does not reach the end of input.
pub(crate) fn parse_instructions(input: ParserInput) -> InternalParserResult<Vec<Instruction>> {
    all_consuming(delimited(
        common::skip_newlines_and_comments,
        many0(parse_instruction),
        common::skip_newlines_and_comments,
    ))(input)
}

/// Parse a block of indented "block instructions."
pub(crate) fn parse_block(input: ParserInput) -> InternalParserResult<Vec<Instruction>> {
    many1(parse_block_instruction)(input)
}

/// Parse a single indented "block instruction."
pub(crate) fn parse_block_instruction<'a>(
    input: ParserInput<'a>,
) -> InternalParserResult<'a, Instruction> {
    preceded(
        token!(NewLine),
        preceded(token!(Indentation), parse_instruction),
    )(input)
}

#[cfg(test)]
mod tests {
    use std::collections::HashMap;
    use std::str::FromStr;

    use nom_locate::LocatedSpan;

    use crate::expression::{Expression, InfixOperator, PrefixOperator};
    use crate::instruction::{
        Arithmetic, ArithmeticOperand, ArithmeticOperator, AttributeValue, BinaryLogic,
        BinaryOperand, BinaryOperator, Calibration, Capture, Comparison, ComparisonOperand,
        ComparisonOperator, Convert, FrameDefinition, FrameIdentifier, Gate, GateDefinition,
        GateSpecification, Include, Instruction, Jump, JumpWhen, Label, MemoryReference, Move,
        Pulse, Qubit, RawCapture, Reset, SetFrequency, SetPhase, SetScale, ShiftFrequency,
        ShiftPhase, UnaryLogic, UnaryOperator, Waveform, WaveformDefinition, WaveformInvocation,
    };
    use crate::parser::lexer::lex;
    use crate::{make_test, real, Program};

    use super::parse_instructions;

    make_test!(
        semicolons_are_newlines,
        parse_instructions,
        "X 0; Y 1\nZ 2",
        vec![
            Instruction::Gate(Gate {
                name: "X".to_owned(),
                parameters: vec![],
                qubits: vec![Qubit::Fixed(0)],
                modifiers: vec![],
            }),
            Instruction::Gate(Gate {
                name: "Y".to_owned(),
                parameters: vec![],
                qubits: vec![Qubit::Fixed(1)],
                modifiers: vec![],
            }),
            Instruction::Gate(Gate {
                name: "Z".to_owned(),
                parameters: vec![],
                qubits: vec![Qubit::Fixed(2)],
                modifiers: vec![],
            }),
        ]
    );

    make_test!(
        arithmetic,
        parse_instructions,
        "ADD ro 2\nMUL ro 1.0\nSUB ro[1] -3\nDIV ro[1] -1.0\nADD ro[1] ro[2]",
        vec![
            Instruction::Arithmetic(Arithmetic {
                operator: ArithmeticOperator::Add,
                destination: ArithmeticOperand::MemoryReference(MemoryReference {
                    name: "ro".to_owned(),
                    index: 0
                }),
                source: ArithmeticOperand::LiteralInteger(2),
            }),
            Instruction::Arithmetic(Arithmetic {
                operator: ArithmeticOperator::Multiply,
                destination: ArithmeticOperand::MemoryReference(MemoryReference {
                    name: "ro".to_owned(),
                    index: 0
                }),
                source: ArithmeticOperand::LiteralReal(1.0),
            }),
            Instruction::Arithmetic(Arithmetic {
                operator: ArithmeticOperator::Subtract,
                destination: ArithmeticOperand::MemoryReference(MemoryReference {
                    name: "ro".to_owned(),
                    index: 1
                }),
                source: ArithmeticOperand::LiteralInteger(-3),
            }),
            Instruction::Arithmetic(Arithmetic {
                operator: ArithmeticOperator::Divide,
                destination: ArithmeticOperand::MemoryReference(MemoryReference {
                    name: "ro".to_owned(),
                    index: 1
                }),
                source: ArithmeticOperand::LiteralReal(-1f64),
            }),
            Instruction::Arithmetic(Arithmetic {
                operator: ArithmeticOperator::Add,
                destination: ArithmeticOperand::MemoryReference(MemoryReference {
                    name: "ro".to_owned(),
                    index: 1
                }),
                source: ArithmeticOperand::MemoryReference(MemoryReference {
                    name: "ro".to_owned(),
                    index: 2
                }),
            })
        ]
    );

    make_test!(
        comparison_logic,
        parse_instructions,
        "EQ dest ro 0\nLT dest ro[1] -1\nLE dest ro 1.2\nGT dest ro[2] 1e-6\nGE dest ro x",
        vec![
            Instruction::Comparison(Comparison {
                operator: ComparisonOperator::Equal,
                operands: (
                    MemoryReference {
                        name: "dest".to_owned(),
                        index: 0
                    },
                    MemoryReference {
                        name: "ro".to_owned(),
                        index: 0
                    },
                    ComparisonOperand::LiteralInteger(0)
                )
            }),
            Instruction::Comparison(Comparison {
                operator: ComparisonOperator::LessThan,
                operands: (
                    MemoryReference {
                        name: "dest".to_owned(),
                        index: 0
                    },
                    MemoryReference {
                        name: "ro".to_owned(),
                        index: 1
                    },
                    ComparisonOperand::LiteralInteger(-1)
                )
            }),
            Instruction::Comparison(Comparison {
                operator: ComparisonOperator::LessThanOrEqual,
                operands: (
                    MemoryReference {
                        name: "dest".to_owned(),
                        index: 0
                    },
                    MemoryReference {
                        name: "ro".to_owned(),
                        index: 0
                    },
                    ComparisonOperand::LiteralReal(1.2)
                )
            }),
            Instruction::Comparison(Comparison {
                operator: ComparisonOperator::GreaterThan,
                operands: (
                    MemoryReference {
                        name: "dest".to_owned(),
                        index: 0
                    },
                    MemoryReference {
                        name: "ro".to_owned(),
                        index: 2
                    },
                    ComparisonOperand::LiteralReal(0.000001)
                )
            }),
            Instruction::Comparison(Comparison {
                operator: ComparisonOperator::GreaterThanOrEqual,
                operands: (
                    MemoryReference {
                        name: "dest".to_owned(),
                        index: 0
                    },
                    MemoryReference {
                        name: "ro".to_owned(),
                        index: 0
                    },
                    ComparisonOperand::MemoryReference(MemoryReference {
                        name: "x".to_owned(),
                        index: 0
                    }),
                )
            })
        ]
    );

    #[test]
    fn test_comparison_logic_error() {
        [
            "EQ ro 1 1",
            "LT 1 1 1",
            "LE 1 x ro",
            "GT 1 ro x",
            "GE dest 0.3 4",
        ]
        .iter()
        .for_each(|input| {
            let input = LocatedSpan::new(*input);
            let tokens = lex(input).unwrap();
            assert!(parse_instructions(&tokens).is_err(), "{}", input);
        })
    }

    make_test!(
        binary_logic,
        parse_instructions,
        "AND ro 1\nIOR ro[1] ro[2]\nXOR ro[1] 0\nAND ro[1] ro[2]",
        vec![
            Instruction::BinaryLogic(BinaryLogic {
                operator: BinaryOperator::And,
                operands: (
                    MemoryReference {
                        name: "ro".to_owned(),
                        index: 0
                    },
                    BinaryOperand::LiteralInteger(1)
                )
            }),
            Instruction::BinaryLogic(BinaryLogic {
                operator: BinaryOperator::Ior,
                operands: (
                    MemoryReference {
                        name: "ro".to_owned(),
                        index: 1
                    },
                    BinaryOperand::MemoryReference(MemoryReference {
                        name: "ro".to_owned(),
                        index: 2
                    })
                )
            }),
            Instruction::BinaryLogic(BinaryLogic {
                operator: BinaryOperator::Xor,
                operands: (
                    MemoryReference {
                        name: "ro".to_owned(),
                        index: 1
                    },
                    BinaryOperand::LiteralInteger(0)
                )
            }),
            Instruction::BinaryLogic(BinaryLogic {
                operator: BinaryOperator::And,
                operands: (
                    MemoryReference {
                        name: "ro".to_owned(),
                        index: 1
                    },
                    BinaryOperand::MemoryReference(MemoryReference {
                        name: "ro".to_owned(),
                        index: 2
                    })
                )
            }),
        ]
    );

    #[test]
    fn test_binary_logic_error() {
        ["AND ro", "XOR 1 1", "IOR 1"].iter().for_each(|input| {
            let input = LocatedSpan::new(*input);
            let tokens = lex(input).unwrap();
            assert!(parse_instructions(&tokens).is_err(), "{}", input);
        })
    }

    make_test!(
        unary_logic,
        parse_instructions,
        "NOT ro\nNEG ro\nNOT ro[1]\nNEG ro[1]",
        vec![
            Instruction::UnaryLogic(UnaryLogic {
                operator: UnaryOperator::Not,
                operand: MemoryReference {
                    name: "ro".to_owned(),
                    index: 0,
                }
            }),
            Instruction::UnaryLogic(UnaryLogic {
                operator: UnaryOperator::Neg,
                operand: MemoryReference {
                    name: "ro".to_owned(),
                    index: 0,
                }
            }),
            Instruction::UnaryLogic(UnaryLogic {
                operator: UnaryOperator::Not,
                operand: MemoryReference {
                    name: "ro".to_owned(),
                    index: 1,
                }
            }),
            Instruction::UnaryLogic(UnaryLogic {
                operator: UnaryOperator::Neg,
                operand: MemoryReference {
                    name: "ro".to_owned(),
                    index: 1,
                }
            }),
        ]
    );

    #[test]
    fn test_unary_logic_error() {
        ["NEG 1", "NOT 1", "NEG 0", "NOT 0"]
            .iter()
            .for_each(|input| {
                let input = LocatedSpan::new(*input);
                let tokens = lex(input).unwrap();
                assert!(parse_instructions(&tokens).is_err(), "{}", input);
            })
    }

    make_test!(
        capture_instructions,
        parse_instructions,
        "CAPTURE 0 \"rx\" my_custom_waveform ro\nRAW-CAPTURE 0 1 \"rx\" 2e9 ro\nNONBLOCKING CAPTURE 0 \"rx\" my_custom_waveform(a: 1.0) ro\nNONBLOCKING RAW-CAPTURE 0 1 \"rx\" 2e9 ro",
        vec![
            Instruction::Capture(Capture {
                blocking: true,
                frame: FrameIdentifier {
                    name: "rx".to_owned(),
                    qubits: vec![Qubit::Fixed(0)]
                },
                waveform: WaveformInvocation {
                    name: "my_custom_waveform".to_owned(),
                    parameters: HashMap::new()
                },
                memory_reference: MemoryReference {
                    name: "ro".to_owned(),
                    index: 0
                }
            }),
            Instruction::RawCapture(RawCapture {
                blocking: true,
                frame: FrameIdentifier {
                    name: "rx".to_owned(),
                    qubits: vec![Qubit::Fixed(0), Qubit::Fixed(1)]
                },
                duration: Expression::Number(real![2e9]),
                memory_reference: MemoryReference {
                    name: "ro".to_owned(),
                    index: 0
                }
            }),
            Instruction::Capture(Capture {
                blocking: false,
                frame: FrameIdentifier {
                    name: "rx".to_owned(),
                    qubits: vec![Qubit::Fixed(0)]
                },
                waveform: WaveformInvocation {
                    name: "my_custom_waveform".to_owned(),
                    parameters: vec![("a".to_owned(), Expression::Number(real!(1f64)))].into_iter().collect()
                },
                memory_reference: MemoryReference {
                    name: "ro".to_owned(),
                    index: 0
                }
            }),
            Instruction::RawCapture(RawCapture {
                blocking: false,
                frame: FrameIdentifier {
                    name: "rx".to_owned(),
                    qubits: vec![Qubit::Fixed(0), Qubit::Fixed(1)]
                },
                duration: Expression::Number(real![2e9]),
                memory_reference: MemoryReference {
                    name: "ro".to_owned(),
                    index: 0
                }
            })
        ]
    );

    make_test!(comment, parse_instructions, "# Questions:\n\n\n", vec![]);

    make_test!(
        comment_and_gate,
        parse_instructions,
        "# Questions:\nX 0",
        vec![Instruction::Gate(Gate {
            name: "X".to_owned(),
            parameters: vec![],
            qubits: vec![Qubit::Fixed(0)],
            modifiers: vec![],
        })]
    );

    make_test!(
        comment_after_block,
        parse_instructions,
        "DEFFRAME 0 \"ro_rx\":\n\tDIRECTION: \"rx\"\n\n# (Pdb) settings.gates[GateID(name=\"x180\", targets=(0,))]\n\n",
        vec![Instruction::FrameDefinition(FrameDefinition {
            identifier: FrameIdentifier { name: "ro_rx".to_owned(), qubits: vec![Qubit::Fixed(0)] },
            attributes: [("DIRECTION".to_owned(), AttributeValue::String("rx".to_owned()))].iter().cloned().collect()
        })]);

    make_test!(
        simple_gate,
        parse_instructions,
        "RX 0",
        vec![Instruction::Gate(Gate {
            name: "RX".to_owned(),
            parameters: vec![],
            qubits: vec![Qubit::Fixed(0)],
            modifiers: vec![],
        })]
    );

    make_test!(
        parametric_gate,
        parse_instructions,
        "RX(pi) 10",
        vec![Instruction::Gate(Gate {
            name: "RX".to_owned(),
            parameters: vec![Expression::PiConstant],
            qubits: vec![Qubit::Fixed(10)],
            modifiers: vec![],
        })]
    );

    make_test!(
        parametric_calibration,
        parse_instructions,
        "DEFCAL RX(%theta) %qubit:\n\tPULSE 1 \"xy\" custom_waveform(a: 1)",
        vec![Instruction::CalibrationDefinition(Calibration {
            name: "RX".to_owned(),
            parameters: vec![Expression::Variable("theta".to_owned())],
            qubits: vec![Qubit::Variable("qubit".to_owned())],
            modifiers: vec![],
            instructions: vec![Instruction::Pulse(Pulse {
                blocking: true,
                frame: FrameIdentifier {
                    name: "xy".to_owned(),
                    qubits: vec![Qubit::Fixed(1)]
                },
                waveform: WaveformInvocation {
                    name: "custom_waveform".to_owned(),
                    parameters: [("a".to_owned(), Expression::Number(crate::real![1f64]))]
                        .iter()
                        .cloned()
                        .collect()
                }
            })]
        })]
    );

    make_test!(
        frame_definition,
        parse_instructions,
        "DEFFRAME 0 \"rx\":\n\tINITIAL-FREQUENCY: 2e9",
        vec![Instruction::FrameDefinition(FrameDefinition {
            identifier: FrameIdentifier {
                name: "rx".to_owned(),
                qubits: vec![Qubit::Fixed(0)]
            },
            attributes: [(
                "INITIAL-FREQUENCY".to_owned(),
                AttributeValue::Expression(Expression::Number(crate::real![2e9]))
            )]
            .iter()
            .cloned()
            .collect()
        })]
    );

    make_test!(
        control_flow,
        parse_instructions,
        "LABEL @hello\nJUMP @hello\nJUMP-WHEN @hello ro",
        vec![
            Instruction::Label(Label("hello".to_owned())),
            Instruction::Jump(Jump {
                target: "hello".to_owned()
            }),
            Instruction::JumpWhen(JumpWhen {
                target: "hello".to_owned(),
                condition: MemoryReference {
                    name: "ro".to_owned(),
                    index: 0
                }
            })
        ]
    );

    make_test!(
        pulse_instructions,
        parse_instructions,
        "PULSE 0 \"xy\" custom\nNONBLOCKING PULSE 0 \"xy\" custom\nPULSE 0 \"xy\" custom(a: 1.0)",
        vec![
            Instruction::Pulse(Pulse {
                blocking: true,
                frame: FrameIdentifier {
                    name: "xy".to_owned(),
                    qubits: vec![Qubit::Fixed(0)]
                },
                waveform: WaveformInvocation {
                    name: "custom".to_owned(),
                    parameters: HashMap::new()
                }
            }),
            Instruction::Pulse(Pulse {
                blocking: false,
                frame: FrameIdentifier {
                    name: "xy".to_owned(),
                    qubits: vec![Qubit::Fixed(0)]
                },
                waveform: WaveformInvocation {
                    name: "custom".to_owned(),
                    parameters: HashMap::new()
                }
            }),
            Instruction::Pulse(Pulse {
                blocking: true,
                frame: FrameIdentifier {
                    name: "xy".to_owned(),
                    qubits: vec![Qubit::Fixed(0)]
                },
                waveform: WaveformInvocation {
                    name: "custom".to_owned(),
                    parameters: vec![("a".to_owned(), Expression::Number(real!(1f64)))]
                        .into_iter()
                        .collect()
                }
            })
        ]
    );

    make_test!(
        moveit,
        parse_instructions,
        "MOVE a 1.0",
        vec![Instruction::Move(Move {
            destination: ArithmeticOperand::MemoryReference(MemoryReference {
                name: "a".to_owned(),
                index: 0
            }),
            source: ArithmeticOperand::LiteralReal(1.0)
        })]
    );

    make_test!(
        parse_reset,
        parse_instructions,
        "RESET\nRESET 0",
        vec![
            Instruction::Reset(Reset { qubit: None }),
            Instruction::Reset(Reset {
                qubit: Some(Qubit::Fixed(0))
            })
        ]
    );

    make_test!(
        waveform_definition,
        parse_instructions,
        "DEFWAVEFORM q44_q45_cphase/sqrtCPHASE:\n\t0.0, 0.0, 0.00027685415721916584",
        vec![Instruction::WaveformDefinition(WaveformDefinition {
            name: "q44_q45_cphase/sqrtCPHASE".to_owned(),
            definition: Waveform {
                matrix: vec![
                    Expression::Number(real!(0.0)),
                    Expression::Number(real!(0.0)),
                    Expression::Number(real!(0.00027685415721916584))
                ],
                parameters: vec![],
            }
        })]
    );

    make_test!(
        gate_definition,
        parse_instructions,
        "DEFGATE H:\n\t1/sqrt(2), 1/sqrt(2)\n\t1/sqrt(2), -1/sqrt(2)\n",
        vec![Instruction::GateDefinition(GateDefinition {
            name: "H".to_string(),
            parameters: vec![],
            specification: GateSpecification::Matrix(vec![
                vec![
                    Expression::Infix {
                        left: Box::new(Expression::Number(real!(1.0))),
                        operator: InfixOperator::Slash,
                        right: Box::new(Expression::FunctionCall {
                            function: crate::expression::ExpressionFunction::SquareRoot,
                            expression: Box::new(Expression::Number(real!(2.0))),
                        }),
                    },
                    Expression::Infix {
                        left: Box::new(Expression::Number(real!(1.0))),
                        operator: InfixOperator::Slash,
                        right: Box::new(Expression::FunctionCall {
                            function: crate::expression::ExpressionFunction::SquareRoot,
                            expression: Box::new(Expression::Number(real!(2.0))),
                        }),
                    },
                ],
                vec![
                    Expression::Infix {
                        left: Box::new(Expression::Number(real!(1.0))),
                        operator: InfixOperator::Slash,
                        right: Box::new(Expression::FunctionCall {
                            function: crate::expression::ExpressionFunction::SquareRoot,
                            expression: Box::new(Expression::Number(real!(2.0))),
                        }),
                    },
                    Expression::Infix {
                        left: Box::new(Expression::Prefix {
                            operator: PrefixOperator::Minus,
                            expression: Box::new(Expression::Number(real!(1.0))),
                        }),
                        operator: InfixOperator::Slash,
                        right: Box::new(Expression::FunctionCall {
                            function: crate::expression::ExpressionFunction::SquareRoot,
                            expression: Box::new(Expression::Number(real!(2.0))),
                        }),
                    },
                ],
            ]),
        })]
    );

    make_test!(
        convert,
        parse_instructions,
        "CONVERT theta unadjusted-theta",
        vec![Instruction::Convert(Convert {
            from: "unadjusted-theta".to_string(),
            to: "theta".to_string()
        })]
    );

    make_test!(
        include,
        parse_instructions,
        r#"INCLUDE "another/quil/file.quil""#,
        vec![Instruction::Include(Include {
            filename: "another/quil/file.quil".to_string()
        })]
    );

    #[test]
    fn parse_set_phase() {
        let input = LocatedSpan::new(r#"SET-PHASE 0 "rf" 1.0; SET-PHASE 0 1 "rf" theta"#);
        let tokens = lex(input).unwrap();
        let (remainder, parsed) = parse_instructions(&tokens).unwrap();
        let expected = vec![
            Instruction::SetPhase(SetPhase {
                frame: FrameIdentifier {
                    name: String::from("rf"),
                    qubits: vec![Qubit::Fixed(0)],
                },
                phase: Expression::Number(real!(1.0)),
            }),
            Instruction::SetPhase(SetPhase {
                frame: FrameIdentifier {
                    name: String::from("rf"),
                    qubits: vec![Qubit::Fixed(0), Qubit::Fixed(1)],
                },
                phase: Expression::Address(MemoryReference {
                    name: String::from("theta"),
                    index: 0,
                }),
            }),
        ];
        assert_eq!(remainder.len(), 0);
        assert_eq!(parsed, expected);
    }

    #[test]
    fn parse_set_scale() {
        let input = LocatedSpan::new(r#"SET-SCALE 0 "rf" 1.0; SET-SCALE 0 1 "rf" theta"#);
        let tokens = lex(input).unwrap();
        let (remainder, parsed) = parse_instructions(&tokens).unwrap();
        let expected = vec![
            Instruction::SetScale(SetScale {
                frame: FrameIdentifier {
                    name: String::from("rf"),
                    qubits: vec![Qubit::Fixed(0)],
                },
                scale: Expression::Number(real!(1.0)),
            }),
            Instruction::SetScale(SetScale {
                frame: FrameIdentifier {
                    name: String::from("rf"),
                    qubits: vec![Qubit::Fixed(0), Qubit::Fixed(1)],
                },
                scale: Expression::Address(MemoryReference {
                    name: String::from("theta"),
                    index: 0,
                }),
            }),
        ];
        assert_eq!(remainder.len(), 0);
        assert_eq!(parsed, expected);
    }

    #[test]
    fn parse_set_frequency() {
        let input = LocatedSpan::new(r#"SET-FREQUENCY 0 "rf" 1.0; SET-FREQUENCY 0 1 "rf" theta"#);
        let tokens = lex(input).unwrap();
        let (remainder, parsed) = parse_instructions(&tokens).unwrap();
        let expected = vec![
            Instruction::SetFrequency(SetFrequency {
                frame: FrameIdentifier {
                    name: String::from("rf"),
                    qubits: vec![Qubit::Fixed(0)],
                },
                frequency: Expression::Number(real!(1.0)),
            }),
            Instruction::SetFrequency(SetFrequency {
                frame: FrameIdentifier {
                    name: String::from("rf"),
                    qubits: vec![Qubit::Fixed(0), Qubit::Fixed(1)],
                },
                frequency: Expression::Address(MemoryReference {
                    name: String::from("theta"),
                    index: 0,
                }),
            }),
        ];
        assert_eq!(remainder.len(), 0);
        assert_eq!(parsed, expected);
    }

    #[test]
    fn parse_shift_frequency() {
        let input =
            LocatedSpan::new(r#"SHIFT-FREQUENCY 0 "rf" 1.0; SHIFT-FREQUENCY 0 1 "rf" theta"#);
        let tokens = lex(input).unwrap();
        let (remainder, parsed) = parse_instructions(&tokens).unwrap();
        let expected = vec![
            Instruction::ShiftFrequency(ShiftFrequency {
                frame: FrameIdentifier {
                    name: String::from("rf"),
                    qubits: vec![Qubit::Fixed(0)],
                },
                frequency: Expression::Number(real!(1.0)),
            }),
            Instruction::ShiftFrequency(ShiftFrequency {
                frame: FrameIdentifier {
                    name: String::from("rf"),
                    qubits: vec![Qubit::Fixed(0), Qubit::Fixed(1)],
                },
                frequency: Expression::Address(MemoryReference {
                    name: String::from("theta"),
                    index: 0,
                }),
            }),
        ];
        assert_eq!(remainder.len(), 0);
        assert_eq!(parsed, expected);
    }

    #[test]
    fn parse_shift_phase() {
        let input = LocatedSpan::new(r#"SHIFT-PHASE 0 "rf" 1.0; SHIFT-PHASE 0 1 "rf" theta"#);
        let tokens = lex(input).unwrap();
        let (remainder, parsed) = parse_instructions(&tokens).unwrap();
        let expected = vec![
            Instruction::ShiftPhase(ShiftPhase {
                frame: FrameIdentifier {
                    name: String::from("rf"),
                    qubits: vec![Qubit::Fixed(0)],
                },
                phase: Expression::Number(real!(1.0)),
            }),
            Instruction::ShiftPhase(ShiftPhase {
                frame: FrameIdentifier {
                    name: String::from("rf"),
                    qubits: vec![Qubit::Fixed(0), Qubit::Fixed(1)],
                },
                phase: Expression::Address(MemoryReference {
                    name: String::from("theta"),
                    index: 0,
                }),
            }),
        ];
        assert_eq!(remainder.len(), 0);
        assert_eq!(parsed, expected);
    }

    /// Assert that when a program is converted to a string, the conversion of
    /// that string into a program produces a program identical to the original
    /// program.
    #[test]
    fn parse_roundtrip() {
        let inputs = vec![
            r#"DEFCAL MEASURE 0 dest:
	DECLARE iq REAL[2]
	CAPTURE 0 "out" flat(duration: 1.0, iqs: (2.0+3.0i)) iq[0]"#,
        ];

        for input in inputs {
            let program = Program::from_str(input).unwrap();
            let output = program.to_string(true);
            let roundtrip = Program::from_str(&output).unwrap();

            assert_eq!(program, roundtrip);
        }
    }
}<|MERGE_RESOLUTION|>--- conflicted
+++ resolved
@@ -42,7 +42,6 @@
             input,
             ParserErrorKind::EndOfInput,
         ))),
-<<<<<<< HEAD
         Some((Token::Command(command), remainder)) => match command {
             Command::Add => command::parse_arithmetic(ArithmeticOperator::Add, remainder),
             Command::And => command::parse_logical_binary(BinaryOperator::And, remainder),
@@ -93,84 +92,14 @@
             Command::Store => command::parse_store(remainder),
             Command::Sub => command::parse_arithmetic(ArithmeticOperator::Subtract, remainder),
             Command::Xor => command::parse_logical_binary(BinaryOperator::Xor, remainder),
-            other => Err(nom::Err::Failure(ParseError::from_kind(
+            other => Err(nom::Err::Failure(InternalParseError::from_kind(
                 &input[..1],
                 ParserErrorKind::UnsupportedInstruction(*other),
             ))),
-=======
-        Some((Token::Command(command), remainder)) => {
-            match command {
-                Command::Add => command::parse_arithmetic(ArithmeticOperator::Add, remainder),
-                Command::And => command::parse_logical_binary(BinaryOperator::And, remainder),
-                Command::Capture => command::parse_capture(remainder, true),
-                // Command::Convert => {}
-                Command::Declare => command::parse_declare(remainder),
-                Command::DefCal => command::parse_defcal(remainder),
-                Command::DefCircuit => command::parse_defcircuit(remainder),
-                Command::DefFrame => command::parse_defframe(remainder),
-                Command::DefGate => command::parse_defgate(remainder),
-                Command::DefWaveform => command::parse_defwaveform(remainder),
-                Command::Delay => command::parse_delay(remainder),
-                Command::Div => command::parse_arithmetic(ArithmeticOperator::Divide, remainder),
-                Command::Eq => command::parse_comparison(ComparisonOperator::Equal, remainder),
-                Command::GE => {
-                    command::parse_comparison(ComparisonOperator::GreaterThanOrEqual, remainder)
-                }
-                Command::GT => {
-                    command::parse_comparison(ComparisonOperator::GreaterThan, remainder)
-                }
-                Command::LE => {
-                    command::parse_comparison(ComparisonOperator::LessThanOrEqual, remainder)
-                }
-                Command::LT => command::parse_comparison(ComparisonOperator::LessThan, remainder),
-                Command::Fence => command::parse_fence(remainder),
-                Command::Halt => Ok((remainder, Instruction::Halt)),
-                // Command::Include => {}
-                Command::Ior => command::parse_logical_binary(BinaryOperator::Ior, remainder),
-                Command::Jump => command::parse_jump(remainder),
-                Command::JumpUnless => command::parse_jump_unless(remainder),
-                Command::JumpWhen => command::parse_jump_when(remainder),
-                Command::Label => command::parse_label(remainder),
-                Command::Load => command::parse_load(remainder),
-                Command::Measure => command::parse_measurement(remainder),
-                Command::Move => command::parse_move(remainder),
-                Command::Exchange => command::parse_exchange(remainder),
-                Command::Mul => command::parse_arithmetic(ArithmeticOperator::Multiply, remainder),
-                Command::Neg => command::parse_logical_unary(UnaryOperator::Neg, remainder),
-                // Command::Nop => {}
-                Command::Not => command::parse_logical_unary(UnaryOperator::Not, remainder),
-                Command::Pragma => command::parse_pragma(remainder),
-                Command::Pulse => command::parse_pulse(remainder, true),
-                Command::RawCapture => command::parse_raw_capture(remainder, true),
-                Command::Reset => command::parse_reset(remainder),
-                Command::SetFrequency => command::parse_set_frequency(remainder),
-                Command::SetPhase => command::parse_set_phase(remainder),
-                Command::SetScale => command::parse_set_scale(remainder),
-                Command::ShiftFrequency => command::parse_shift_frequency(remainder),
-                Command::ShiftPhase => command::parse_shift_phase(remainder),
-                Command::Store => command::parse_store(remainder),
-                Command::Sub => command::parse_arithmetic(ArithmeticOperator::Subtract, remainder),
-                // Command::Wait => {}
-                Command::Xor => command::parse_logical_binary(BinaryOperator::Xor, remainder),
-                other => Err(nom::Err::Failure(InternalParseError::from_kind(
-                    &input[..1],
-                    ParserErrorKind::UnsupportedInstruction(*other),
-                ))),
-            }
-            .map_err(|err| {
-                nom::Err::Failure(
-                    InternalParseError::from_kind(
-                        &input[..1],
-                        ParserErrorKind::InvalidCommand { command: *command },
-                    )
-                    .with_previous(extract_nom_err(err)),
-                )
-            })
->>>>>>> 1b4f457a
         }
         .map_err(|err| {
             nom::Err::Failure(
-                ParseError::from_kind(
+                InternalParseError::from_kind(
                     &input[..1],
                     ParserErrorKind::InvalidCommand { command: *command },
                 )
