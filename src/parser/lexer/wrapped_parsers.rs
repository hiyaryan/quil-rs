--- conflicted
+++ resolved
@@ -1,5 +1,3 @@
-<<<<<<< HEAD
-=======
 // Copyright 2022 Rigetti Computing
 //
 // Licensed under the Apache License, Version 2.0 (the "License");
@@ -14,7 +12,6 @@
 // See the License for the specific language governing permissions and
 // limitations under the License.
 
->>>>>>> 20cbe0fe
 use super::{LexError, LexErrorKind, LexInput, LexResult};
 use crate::parser::error::ErrorKind;
 use nom::branch::{alt as nom_alt, Alt};
@@ -23,10 +20,7 @@
 use nom::Parser;
 use std::fmt;
 
-<<<<<<< HEAD
-=======
 /// Returns a parser that runs the given one and converts its returned error using `mapper`.
->>>>>>> 20cbe0fe
 pub(crate) fn map_err<'a, P, F, O, E1, E2>(
     mut parser: P,
     mapper: F,
@@ -46,10 +40,7 @@
     }
 }
 
-<<<<<<< HEAD
-=======
 /// Returns a lexing parser that runs the given one and replaces its error with [`LexErrorKind::ExpectedContext`] with the given string.
->>>>>>> 20cbe0fe
 pub(crate) fn expecting<'a, O, E, P>(
     context: &'static str,
     mut parser: P,
@@ -70,13 +61,10 @@
     }
 }
 
-<<<<<<< HEAD
-=======
 /// A wrapper for [`nom::branch::alt`] that returns [`LexErrorKind::ExpectedContext`] on error.
 ///
 /// This works around the fact that [`nom::branch::alt`] does not return any errors from any of the
 /// alternatives, and is more user-friendly than returning all of those errors anyways.
->>>>>>> 20cbe0fe
 pub(crate) fn alt<'a, O, E, List>(
     context: &'static str,
     alts: List,
