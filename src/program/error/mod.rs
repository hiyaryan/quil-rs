--- conflicted
+++ resolved
@@ -23,12 +23,8 @@
 use crate::instruction::Instruction;
 use crate::parser::{LexError, ParseError};
 pub use leftover::LeftoverError;
-<<<<<<< HEAD
-pub use result::{convert_leftover, disallow_leftover, map_parsed, recover};
-=======
 pub use result::{disallow_leftover, map_parsed, recover};
 pub use syntax::SyntaxError;
->>>>>>> 20cbe0fe
 
 /// Errors that may occur while parsing a [`Program`](crate::program::Program).
 #[derive(Debug, PartialEq)]
@@ -38,13 +34,7 @@
         message: String,
     },
     RecursiveCalibration(Instruction),
-<<<<<<< HEAD
-    LexError(LexError),
-    ParsingError(ParseError),
-    Leftover(LeftoverError<T>),
-=======
     Syntax(SyntaxError<T>),
->>>>>>> 20cbe0fe
 }
 
 impl<T> From<LexError> for ProgramError<T>
