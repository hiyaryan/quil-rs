//! LaTeX circuit generation for quil programs.
//!
//! This module enables generating quantum circuits using the LaTeX subpackage
//! TikZ/[`Quantikz`] for a given quil [`Program`]. This feature is callable on
//! [`Program`] (see usage below) and returns a LaTeX string which can be
//! rendered in a LaTeX visualization tool. Be aware that not all Programs can
//! be serialized as LaTeX. If a [`Program`] contains a gate or modifier that
//! has not been implemented in the [Supported Gates and Modifiers]
//! (#supported-gates-and-modifiers) section below, an error will be returned
//! detailing whether the entire [`Program`] or which line of instruction
//! containing the gate or modifier is unsupported.
//!
//! # Supported Gates and Modifiers
//!
//!   - Pauli Gates:           `I`, `X`, `Y`, `Z`
//!   - Hadamard Gate:         `H`
//!   - Phase Gate:            `PHASE`, `S`, `T`
//!   - Controlled Phase Gate: `CZ`, `CPHASE`
//!   - Controlled X Gates:    `CNOT`, `CCNOT`
//!   - User-Defined Gates:    `DEFGATE`
//!   - Modifiers:             `CONTROLLED`, `DAGGER`
//!
//! [`Quantikz`]: https://arxiv.org/pdf/1809.03842.pdf

use std::collections::{BTreeMap, HashMap, HashSet};
use std::fmt::Display;

use crate::expression::Expression;
use crate::instruction::{self, Gate, Instruction, Qubit};
use crate::Program;

/// Available commands used for building circuits with the same names taken
/// from the Quantikz documentation for easy reference. LaTeX string denoted
/// inside `backticks`.
///     Single wire commands: lstick, rstick, qw, meter
///     Multi-wire commands: ctrl, targ, control, (swap, targx)
#[derive(Debug)]
enum Command {
    /// `\lstick{\ket{q_{u32}}}`: Make a qubit "stick out" from the left.
    Lstick(String),
    /// `\gate{name}`: Make a gate on the wire.
    Gate(String),
    /// `\phase{symbol}`: Make a phase on the wire with a rotation
    Phase(String),
    /// `^{\script}`: Add a superscript to a gate
    Super(String),
    /// `\qw`: Connect the current cell to the previous cell i.e. "do nothing".
    Qw,
    /// `\\`: Start a new row
    Nr,
    /// `\ctrl{wire}`: Make a control qubit--different from Control.
    Ctrl(String),
    /// `\targ{}`: Make a controlled-not gate.
    Targ,
}

impl Command {
    /// Returns the LaTeX String for a given Command variant.
    ///
    /// # Arguments
    /// `command` - A Command variant.
    fn get_command(command: Self) -> String {
        match command {
            Self::Lstick(wire) => format!(r#"\lstick{{\ket{{q_{{{wire}}}}}}}"#),
            Self::Gate(name) => format!(r#"\gate{{{name}}}"#),
            Self::Phase(symbol) => format!(r#"\phase{{{symbol}}}"#),
            Self::Super(script) => format!(r#"^{{\{script}}}"#),
            Self::Qw => r"\qw".to_string(),
            Self::Nr => r"\\".to_string(),
            Self::Ctrl(wire) => format!(r#"\ctrl{{{wire}}}"#),
            Self::Targ => r"\targ{}".to_string(),
        }
    }
}

/// Types of parameters passed to commands.
#[derive(Debug, Clone)]
enum Parameter {
    /// Symbolic parameters
    Symbol(Symbol),
}

impl ToString for Parameter {
    fn to_string(&self) -> String {
        match self {
            Parameter::Symbol(symbol) => Symbol::to_string(symbol),
        }
    }
}

/// Supported Greek and alphanumeric symbols.
#[derive(Debug, Clone)]
enum Symbol {
    Alpha,
    Beta,
    Gamma,
    Phi,
    Pi,
    Text(String),
}

impl ToString for Symbol {
    fn to_string(&self) -> String {
        match self {
            Symbol::Alpha => r"\alpha".to_string(),
            Symbol::Beta => r"\beta".to_string(),
            Symbol::Gamma => r"\gamma".to_string(),
            Symbol::Phi => r"\phi".to_string(),
            Symbol::Pi => r"\pi".to_string(),
            Symbol::Text(text) => format!(r#"\text{{{text}}}"#),
        }
    }
}

impl Symbol {
    /// Returns the supported Symbol variant from text otherwise stores the
    /// unsupported symbol as text in the Text variant.
    ///
    /// # Arguments
    /// `text` - a String representing a greek or alaphanumeric symbol
    fn match_symbol(text: String) -> Symbol {
        match text.as_str() {
            "alpha" => Symbol::Alpha,
            "beta" => Symbol::Beta,
            "gamma" => Symbol::Gamma,
            "phi" => Symbol::Phi,
            "pi" => Symbol::Pi,
            _ => Symbol::Text(text),
        }
    }
}

/// Settings contains the metadata that allows the user to customize how the
/// circuit is rendered or use the default implementation.
#[derive(Debug)]
pub struct Settings {
    /// Convert numerical constants, e.g. pi, to LaTeX form.
    pub texify_numerical_constants: bool,
    /// Include all qubits implicitly referenced in the Quil program.
    pub impute_missing_qubits: bool,
    /// Label qubit lines.
    pub label_qubit_lines: bool,
    /// Write controlled rotations in compact form.
    pub abbreviate_controlled_rotations: bool,
    /// Extend the length of open wires at the right of the diagram.
    pub qubit_line_open_wire_length: u32,
    /// Align measurement operations to appear at the end of the diagram.
    pub right_align_terminal_measurements: bool,
}

impl Default for Settings {
    /// Returns the default Settings.
    fn default() -> Self {
        Self {
            /// false: pi is π.
            texify_numerical_constants: true,
            /// true: `CNOT 0 2` would have three qubit lines: 0, 1, 2.
            impute_missing_qubits: false,
            /// false: remove Lstick/Rstick from latex.
            label_qubit_lines: true,
            /// true: `RX(pi)` displayed as `X_{\\pi}` instead of `R_X(\\pi)`.
            abbreviate_controlled_rotations: false,
            /// 0: condenses the size of subdiagrams.
            qubit_line_open_wire_length: 1,
            /// false: include Meter in the current column.
            right_align_terminal_measurements: true,
        }
    }
}

impl Settings {
    /// Returns a label as the qubit name to the left side of the wire.
    ///
    ///  # Arguments
    /// `name` - name of the qubit
    fn label_qubit_lines(&self, name: u64) -> String {
        Command::get_command(Command::Lstick(name.to_string()))
    }

    /// Adds missing qubits between the first qubit and last qubit in a
    /// diagram's circuit. If a missing qubit is found, a new wire is created
    /// and pushed to the diagram's circuit.
    ///
    ///  # Arguments
    /// `&mut BTreeMap<u64, Box<Wire>> circuit` - the circuit of the diagram
    ///
    /// # Examples
    /// ```
    /// use quil_rs::{Program, program::latex::{Settings, Latex}};
    /// use std::str::FromStr;
    /// let program = Program::from_str("H 0\nCNOT 0 1").expect("");
    /// let settings = Settings {
    ///     impute_missing_qubits: true,
    ///     ..Default::default()
    /// };
    /// program.to_latex(settings).expect("");
    /// ```
    fn impute_missing_qubits(&self, column: u32, circuit: &mut BTreeMap<u64, Box<Wire>>) {
        // requires at least two qubits to impute missing qubits
        if circuit.len() < 2 {
            return;
        }

        // get the first qubit in the BTreeMap
        let mut first = 0;
        if let Some(f) = circuit.first_key_value() {
            first = *f.0 + 1;
        }

        // get the last qubit in the BTreeMap
        let mut last = 0;
        if let Some(l) = circuit.last_key_value() {
            last = *l.0 - 1;
        }

        // search through the range of qubits
        for qubit in first..=last {
            // if the qubit is not found impute it
            match circuit.get(&qubit) {
                Some(_) => (),
                None => {
                    let mut wire = Wire {
                        name: qubit,
                        ..Default::default()
                    };

                    // insert empties based on total number of columns
                    for c in 0..column {
                        wire.empty.insert(c, Command::Qw);
                    }

                    circuit.insert(qubit, Box::new(wire));
                }
            }
        }
    }
}

/// The structure of a LaTeX document. Typically a LaTeX document contains
/// metadata defining the setup and packages used in a document within a header
/// and footer while the body contains content and controls its presentation.
struct Document {
    header: String,
    body: String,
    footer: String,
}

impl Default for Document {
    fn default() -> Self {
        Self {
            header: r"\documentclass[convert={density=300,outext=.png}]{standalone}
\usepackage[margin=1in]{geometry}
\usepackage{tikz}
\usetikzlibrary{quantikz}
\begin{document}
\begin{tikzcd}"
                .to_string(),
            body: "".to_string(),
            footer: r"\end{tikzcd}
\end{document}"
                .to_string(),
        }
    }
}

impl Display for Document {
    /// Returns the entire document in LaTeX string.
    fn fmt(&self, f: &mut std::fmt::Formatter<'_>) -> std::fmt::Result {
        write!(f, "{}{}{}", self.header, self.body, self.footer)
    }
}

/// A Diagram represents a collection of wires in a circuit. It encodes the
/// wires row in the diagram and its relationship to other wires. A row is one
/// of the wires in the circuit BTreeMap. Diagram tracks relationships between
/// wires with two pieces of information--1. the wires row (its order in the
/// BTreeMap), and 2. the column that spreads between all wires that pass
/// through a multi qubit gate 'e.g. CNOT'. The size of the diagram can be
/// measured by multiplying the column with the length of the circuit. This is
/// an [m x n] matrix where each element in the matrix represents an item to be
<<<<<<< HEAD
/// rendered onto the diagram using one of the [`Quantikz`] commands.
#[derive(Debug, Default)]
=======
/// rendered onto the diagram using one of the Quantikz commands.
#[derive(Debug)]
>>>>>>> 10fe4f3a
struct Diagram {
    /// customizes how the diagram renders the circuit
    settings: Settings,
    /// total number of elements on each wire
    column: u32,
    /// column at which qubits in positional order form relationships
    relationships: HashMap<u32, Vec<u64>>,
    /// a BTreeMap of wires with the name of the wire as the key
    circuit: BTreeMap<u64, Box<Wire>>,
}

impl Diagram {
    /// Compares qubits from a single instruction associated with a column on
    /// the circuit to all of the qubits used in the quil program. If a qubit
    /// from the quil program is not found in the qubits in the single
    /// instruction line, then an empty slot is added to that column on the
    /// qubit wire of the circuit.
    ///
    /// # Arguments
    /// `&mut self` - exposes the Circuit
    /// `qubits` - qubits used in the quil program
    /// `instruction` - exposes qubits in a single instruction
    fn set_qw(&mut self, qubits: &HashSet<Qubit>, instruction: &Instruction) {
        for program_qubit in qubits {
            let mut found = false;
            match &instruction {
                instruction::Instruction::Gate(gate) => {
                    for gate_qubit in &gate.qubits {
                        if program_qubit == gate_qubit {
                            found = true;
                        }
                    }

                    if !found {
                        match program_qubit {
                            instruction::Qubit::Fixed(q) => {
                                self.circuit
                                    .get_mut(q)
                                    .and_then(|wire| wire.empty.insert(self.column, Command::Qw));
                            }
                            _ => (),
                        }
                    }
                }
                _ => (),
            }
        }
    }

    /// Returns a reformatted gate name based on the modifiers used in a single
    /// instruction line of a quil program or the original name. Gates with
    /// CONTROLLED modifiers are reformatted such that each CONTROLLED modifier
    /// prepends a `C` to the beginning of the gate name. For other modifiers
    /// such as DAGGER, no special reformatting is required.
    ///
    /// For example, for an instruction line `CONTROLLED CONTROLLED Y 0 1 2` the
    /// gate name is reformatted to `CCY` where each C is mapped to an
    /// associated qubit with the last qubit to the original gate name. For an
    /// instruction line `DAGGER DAGGER Y 0`, the gate name remains `Y`,
    /// instead each of the modifiers are added to the wire at the current
    /// column where it is to be applied using the Command::Super variant.
    ///
    /// # Arguments
    /// `&mut self` - exposes the current column of the Circuit
    /// `gate` - exposes the modifiers associated with the instruction gate
    /// `wire` - exposes the wire to be pushed to in Circuit
    fn set_modifiers(&mut self, gate: &Gate, wire: &mut Wire) -> String {
        let mut gate_name = gate.name.clone();

        // set modifers
        if !gate.modifiers.is_empty() {
            for modifer in &gate.modifiers {
                match modifer {
                    instruction::GateModifier::Dagger => {
                        if let Some(modifiers) = wire.modifiers.get_mut(&self.column) {
                            modifiers.push("dagger".to_string())
                        } else {
                            wire.modifiers
                                .insert(self.column, vec!["dagger".to_string()]);
                        }
                    }
                    instruction::GateModifier::Controlled => {
                        // prepend a C to the gate
                        gate_name.insert(0, 'C');
                    }
                    _ => (),
                }
            }
        }

        gate_name
    }

    /// For every instruction containing control and target qubits this method
    /// identifies which qubit is the target and which qubit is controlling it.
    /// The logic of this function is visualized using a physical vector with
    /// the tail at the control qubit and the head pointing to the target
    /// qubit. The distance between the qubits represents the number of wires
    /// between them, i.e the space that the vector needs to traverse. If the
    /// control qubit comes before the target qubit the direction is positive,
    /// otherwise, it is negative. See Quantikz documentation on CNOT for some
    /// background that helps justify this approach.
    ///
    /// This function is expensive with a time complexity of O(n^2). In the
    /// worst case scenario every column contains a multi qubit gate with every
    /// qubit as either a target or control. Quantikz uses the space between
    /// wires to determine how long a line should stretch between control and
    /// target qubits. Since it is impossible to determine how many wires will
    /// be inserted between control and target qubits (e.g. a user decides to
    /// impute missing qubits or some number of other instructions are added
    /// containing qubits between them) for a custom body diagram, this method
    /// can only be run after all wires are inserted into the cicuit. Only run
    /// this method if a program contains multi qubit gates.
    ///
    /// # Arguments
    /// `&mut self` - self as mutible allowing to update the circuit qubits
    fn set_ctrl_targ(&mut self) -> Result<(), LatexGenError> {
        // ensure every column preserves the connection between ctrl and targ
        'column: for c in 0..=self.column {
            let mut ctrls = vec![]; // the control qubits
            let mut targ = None; // the targ qubit

            // determine if a relationship exists at this column
            if let Some(relationship) = self.relationships.get(&c) {
                // determine the control and target qubits
                for qubit in relationship {
                    // relationships require at least two qubits
                    if relationship.len() < 2 {
                        continue 'column;
                    }

                    // the last qubit is the targ
                    if *qubit == relationship[relationship.len() - 1] {
                        if let Some(wire) = self.circuit.get_mut(qubit) {
                            // insert as target at this column
                            wire.targ.insert(c, true);

                            // set 'column loop targ variable to this targ that
                            // control qubits will find distance from on their
                            // respective wires
                            targ = Some(wire.name)
                        }
                    // all other qubits are the controls
                    } else if let Some(wire) = self.circuit.get_mut(qubit) {
                        // insert as control at this column with initial
                        // value 0, targeting themselves
                        wire.ctrl.insert(c, 0);

                        // push ctrl to 'column loop ctrl variables with
                        // initial value requiring update based on targ
                        ctrls.push(wire.name);
                    }
                }
            } else {
                // no relationships found on this column, go to next
                continue 'column;
            }

            // determine the physical vector where a positive vector points
            // from control to target, negative, from target to control. The
            // magnitude of the vector is the absolute value of the distance
            // between them
            if let Some(targ) = targ {
                // distance between qubits is the space between the ctrl and
                // targ qubits in the circuit
                for ctrl in ctrls {
                    // represent inclusive [open, close] brackets of a range
                    let mut open = None; // opening qubit in range
                    let mut close = None; // closing qubit in range

                    // find the range between the qubits
                    for (i, wire) in self.circuit.iter().enumerate() {
                        // get each existing qubit in the circuit
                        if *wire.0 == ctrl || *wire.0 == targ {
                            // if the qubit is the ctrl or target
                            if open.is_some() {
                                close = Some(i);
                                break;

                            // open qubit in range not found, set open qubit
                            } else {
                                open = Some(i)
                            }
                        }
                    }

                    let mut vector: i64 = 0;
                    if let Some(open) = open {
                        if let Some(close) = close {
                            if ctrl < targ {
                                // a vector with a head from the ctrl to the targ
                                vector = (close as i64) - (open as i64);
                            } else {
                                // a vector with a head from the targ to the ctrl
                                vector = -((close as i64) - (open as i64));
                            }
                        }
                    }
                    // set wire at column as the control qubit of target qubit
                    // computed as the distance from the control qubit
                    self.circuit
                        .get_mut(&ctrl)
                        .and_then(|wire| wire.ctrl.insert(c, vector));
                }
            }
        }

        Ok(())
    }

    /// Takes a new or existing wire and adds or updates it using the name
    /// (String) as the key. If a wire exists with the same name, then the
    /// contents of the new wire are added to it by updating the next column
    /// using the Quantikz command associated with its attributes (e.g. gate,
    /// do_nothing, etc).
    ///
    /// # Arguments
    /// `&mut self` - exposes HashMap<String, Box<Circuit>>
    /// `wire` - the wire to be pushed or updated to in circuits
    fn push_wire(&mut self, wire: Wire) -> Result<(), LatexGenError> {
        let qubit = wire.name;

        // find wire in circuit collection
        match self.circuit.get_mut(&wire.name) {
            Some(wire_in_circuit) => {
                // get the new gate from the wire and insert into existing wire
                if let Some(gate) = wire.gates.get(&self.column) {
                    // add gates to wire in circuit
                    wire_in_circuit.gates.insert(self.column, gate.to_string());
                }

                // add modifiers to gate in circuit
                if let Some(modifier) = wire.modifiers.get(&self.column) {
                    wire_in_circuit
                        .modifiers
                        .insert(self.column, modifier.to_vec());
                }

                // add modifiers to gate in circuit
                if let Some(parameters) = wire.parameters.get(&self.column) {
                    wire_in_circuit
                        .parameters
                        .insert(self.column, parameters.to_vec());
                }
            }
            _ => (),
        }

        // initalize relationships between multi qubit gates
        if let Some(wire) = self.circuit.get(&qubit) {
            // get the newly added gate if any at the column it was added
            if let Some(gate) = wire.gates.get(&self.column) {
                // tag relationships for multi qubit gates
                if gate.starts_with('C') {
                    // add the qubits to the set of related qubits in the current column
                    if let Some(qubits) = self.relationships.get_mut(&self.column) {
                        // ensure relationships are valid
                        for _self in qubits.iter() {
                            // qubit cannot control and target itself
                            if *_self == qubit {
                                return Err(LatexGenError::FoundCNOTWithNoTarget);
                            }
                        }

                        qubits.push(qubit);
                    } else {
                        self.relationships.insert(self.column, vec![qubit]);
                    }
                }
            }
        }

        Ok(())
    }
}

impl Display for Diagram {
    /// Returns a result containing the Diagram Circuit as LaTeX string which
    /// can be input into the body of the Document.
    fn fmt(&self, f: &mut std::fmt::Formatter<'_>) -> std::fmt::Result {
        // add a newline between the first line and the header
        let mut body = String::from('\n');

        let mut i = 0; // used to omit trailing Nr

        // write the LaTeX string for each wire in the circuit
        for key in self.circuit.keys() {
            // a single line of LaTeX representing a wire from the circuit
            let mut line = String::from("");

            // are labels on in settings?
            if self.settings.label_qubit_lines {
                // add label to left side of wire
                line.push_str(&self.settings.label_qubit_lines(*key));
            } else {
                // add qw buffer to first column
                line.push_str(&Command::get_command(Command::Qw));
            }

            // convert each column in the wire to string
            if let Some(wire) = self.circuit.get(key) {
                for c in 0..self.column {
                    if let Some(gate) = wire.gates.get(&c) {
                        line.push_str(" & ");

                        let mut superscript = String::from("");
                        // attach modifiers to gate name if any
                        if let Some(modifiers) = wire.modifiers.get(&c) {
                            for modifier in modifiers {
                                superscript.push_str(&Command::get_command(Command::Super(
                                    modifier.to_string(),
                                )))
                            }
                        }

                        if gate.starts_with('C') {
                            // set qubit at this column as the control
                            if let Some(targ) = wire.ctrl.get(&c) {
                                line.push_str(&Command::get_command(Command::Ctrl(
                                    targ.to_string(),
                                )));
                            } else if wire.targ.get(&c).is_some() {
                                // if this is a target and has a PHASE gate display `\phase{param}`
                                if gate.contains("PHASE") {
                                    // set the phase parameters
                                    if let Some(parameters) = wire.parameters.get(&c) {
                                        for param in parameters {
                                            line.push_str(&Command::get_command(Command::Phase(
                                                param.to_string(),
                                            )));
                                        }
                                    }
                                // if target has a CNOT gate, display as targ{}
                                } else if gate.contains("NOT") {
                                    line.push_str(&Command::get_command(Command::Targ));
                                // if target has a 'char' gate display `gate{char}` gate
                                } else {
                                    let mut gate = String::from(gate.chars().last().unwrap());

                                    // concatenate superscripts
                                    if !superscript.is_empty() {
                                        gate.push_str(&superscript);
                                    }

                                    line.push_str(&Command::get_command(Command::Gate(gate)))
                                }
                            }
                        // PHASE gates are displayed as `\phase{param}`
                        } else if gate.contains("PHASE") {
                            // set the phase parameters
                            if let Some(parameters) = wire.parameters.get(&c) {
                                for param in parameters {
                                    line.push_str(&Command::get_command(Command::Phase(
                                        param.to_string(),
                                    )));
                                }
                            }
                        // all other gates display as `\gate{name}`
                        } else {
                            let mut gate = String::from(gate);

                            // concatenate superscripts
                            if !superscript.is_empty() {
                                gate.push_str(&superscript);
                            }

                            line.push_str(&Command::get_command(Command::Gate(gate)));
                        }
                    } else if wire.empty.get(&c).is_some() {
                        // chain an empty column qw to the end of the line
                        line.push_str(" & ");
                        line.push_str(&Command::get_command(Command::Qw));
                    }
                }
            }

            // chain an empty column qw to the end of the line
            line.push_str(" & ");
            line.push_str(&Command::get_command(Command::Qw));

            // if this is the last key iteration, omit Nr from end of line
            if i < self.circuit.len() - 1 {
                // indicate a new row
                line.push(' ');
                line.push_str(&Command::get_command(Command::Nr));
                i += 1;
            }

            // add a newline between each new line or the footer
            line.push('\n');
            body.push_str(&line);
        }

        write!(f, "{body}")
    }
}

/// A Wire represents a single qubit. A wire only needs to keep track of all
/// the elements it contains mapped to some arbitrary column. Diagram keeps
/// track of where the Wire belongs in the larger circuit, its row, and knows
/// how each Wire relates to each other at that column. When Diagram parses the
/// wires as a collection, if the Wire relates to another at some column, then
/// its field will be updated at that column based on the knowledge Diagram has
/// about this connection. This updated value also looks arbitrary to Wire, it
/// does not explicitly define which qubit it relates to, but a digit that
<<<<<<< HEAD
/// describes how far away it is from the related qubit based on [`Quantikz`].
#[derive(Debug, Default)]
=======
/// describes how far away it is from the related qubit based on Quantikz.
#[derive(Debug)]
>>>>>>> 10fe4f3a
struct Wire {
    /// the name of ket(qubit) placed using the Lstick or Rstick commands
    name: u64,
    /// gate elements placed at column on wire using the Gate command
    gates: HashMap<u32, String>,
    /// control at column with distance from targ wire
    ctrl: HashMap<u32, i64>,
    /// at this column is the wire a target?
    targ: HashMap<u32, bool>,
    /// any parameters required at column on the wire for gates
    parameters: HashMap<u32, Vec<Parameter>>,
    /// any modifiers added to the wire at column
    modifiers: HashMap<u32, Vec<String>>,
    /// empty column
    empty: HashMap<u32, Command>,
}

impl Wire {
    /// Retrieves a gate's parameters from Expression and matches them with its
    /// symbolic definition which is then stored into wire at the specific
    /// column.
    ///
    /// # Arguments
    /// `&mut self` - exposes the Wire's parameters at this column
    /// `expression` - expression from Program to get name of parameter
    /// `column` - the column taking the parameters
    /// `texify` - is texify_numerical_constants setting on?
    fn set_param(&mut self, expression: &Expression, column: u32, texify: bool) {
        let text: String;

        // get the name of the supported expression
        match expression {
            Expression::Address(mr) => {
                text = mr.name.to_string();
            }
            Expression::Number(c) => {
                text = c.re.to_string();
            }
            expression => text = expression.to_string(),
        }

        let param;
        // if texify_numerical_constants
        if texify {
            // get the matching symbol from text
            param = vec![Parameter::Symbol(Symbol::match_symbol(text))];
        } else {
            // set the symbol as text
            param = vec![Parameter::Symbol(Symbol::Text(text))];
        }
        self.parameters.insert(column, param);
    }
}

#[derive(thiserror::Error, Debug)]
pub enum LatexGenError {
    #[error("Cannot parse LaTeX for unsupported program: {program}")]
    UnsupportedProgram { program: String },
    #[error("Cannot parse LaTeX for unsupported gate: {gate}")]
    UnsupportedGate { gate: String },
    #[error("Tried to parse CNOT and found a control qubit without a target.")]
    FoundCNOTWithNoTarget,
}

/// Supported types
enum Supported {
    Gate(SupportedGate),
    New,  // New initialization of a non-None variant
    None, // ()
}

/// Set of all Gates that can be parsed to LaTeX
#[derive(PartialEq)]
enum SupportedGate {
    Pauli(String),
    Hadamard(String),
    Phase(String),
    ControlledPhase(String),
    ControlledX(String),
    DefGate(String),
    Modifiers(String),
    Unsupported(String), // for error handling
}

impl SupportedGate {
    /// Returns a variant of self for any supported standard gate.
    ///
    /// # Arguments
    /// `name` - the name of the gate from instruction
    fn get_supported_standard_gate(name: String) -> Self {
        if name == "I" || name == "X" || name == "Y" || name == "Z" {
            return Self::Pauli(name);
        } else if name == "H" {
            return Self::Hadamard(name);
        } else if name == "PHASE" || name == "S" || name == "T" {
            return Self::Phase(name);
        } else if name == "CZ" || name == "CPHASE" {
            return Self::ControlledPhase(name);
        } else if name == "CNOT" || name == "CCNOT" {
            return Self::ControlledX(name);
        }

        Self::Unsupported(name)
    }

    /// Returns a variant of self for any defined gate.
    ///
    /// # Arguments
    /// `name` - the name of the defined gate from instruction
    /// `defgate` - a vector of all previously defined gates
    fn get_supported_defgate(name: String, defgate: &Vec<String>) -> Self {
        // check all previously defined DEFGATES
        for defgate in defgate {
            // return supported if gate name is of DEFGATE
            if defgate == &name {
                return SupportedGate::DefGate(name);
            }
        }

        Self::Unsupported(name)
    }

    /// Returns a variant of self for any supported modifier.
    ///
    /// # Arguments
    /// `name` - the name of the defined gate from instruction
    fn get_supported_modifier(name: String) -> Self {
        if name == "CONTROLLED" || name == "DAGGER" {
            return Self::Modifiers(name);
        }

        Self::Unsupported(name)
    }
}

impl Supported {
    /// Returns new variant of self as variant of supported gate.
    ///
    /// # Arguments
    /// `name` - the name of the defined gate from instruction
    /// `defgate` - a vector of all previously defined gates    
    fn new(&self, gate: &Gate, defgate: &Vec<String>) -> Self {
        // check is standard gate
        let mut is_supported = SupportedGate::get_supported_standard_gate(gate.name.to_string());

        // check if defgate if not already identified as a standard gate
        if is_supported == SupportedGate::Unsupported(gate.name.to_string()) {
            is_supported = SupportedGate::get_supported_defgate(gate.name.to_string(), defgate);
        }

        // check supported modifers
        for modifier in &gate.modifiers {
            is_supported = SupportedGate::get_supported_modifier(modifier.to_string())
        }

        match self {
            Supported::New => Self::Gate(is_supported),
            _ => Supported::None, // same as ()
        }
    }

    /// Returns a result indicating whether or not the LaTeX feature can parse
    /// a given Program to LaTeX.
    ///
    /// # Arguments
    /// `self` - exposes variants of a Supported program
    /// `program` - the Program to be validated before parsing to LaTeX
    fn is_supported(&self, program: &Program) -> Result<Vec<Instruction>, LatexGenError> {
        let instructions = program.to_instructions(false);

        // store DEFGATE names for reference
        let mut defgate: Vec<String> = vec![];

        // check each instruction to determine if it is supported
        for instruction in &instructions {
            match instruction {
                // check is gate is supported
                instruction::Instruction::Gate(gate) => match Self::new(self, gate, &defgate) {
                    // new Supported checks if this instruction is supported
                    Supported::Gate(is_supported) => match is_supported {
                        // unsupported if SupportedGate is not returned
                        SupportedGate::Unsupported(gate) => {
                            return Err(LatexGenError::UnsupportedGate { gate })
                        }
                        // SupportedGate returned so instruction is supported
                        _ => (),
                    },
                    // do nothing for non-New Self variants
                    _ => (),
                },
                // DEFGATE is supported
                instruction::Instruction::GateDefinition(gate) => {
                    defgate.push(gate.name.to_string())
                }
                // unless explicitly matched, program is unsupported
                _ => {
                    return Err(LatexGenError::UnsupportedProgram {
                        program: program.to_string(false),
                    })
                }
            }
        }

        Ok(instructions)
    }
}

pub trait Latex {
    fn to_latex(self, settings: Settings) -> Result<String, LatexGenError>;
}

impl Latex for Program {
    /// This implementation of Latex can be viewed as a self-contained partial
    /// implementation of ``Quantikz`` with all available commands listed as
    /// variants in a Command enum. View ``Quantikz`` documentation for more
    /// information.
    ///
    /// This function returns a Result containing a quil [`Program`] as a LaTeX
    /// string or a [`LatexGenError`] defined using thiserror. Called on a
    /// Program, the function starts with a check to ensure the [`Program`]
    /// contains supported gates and modifers that can be serialized to LaTeX.
    ///
    /// # Arguments
    /// `settings` - Customizes the rendering of a circuit.
    ///
    /// # Examples
    /// ```
    /// // To LaTeX for the Bell State Program.
    /// use quil_rs::{Program, program::latex::{Settings, Latex}};
    /// use std::str::FromStr;
    /// let program = Program::from_str("H 0\nCNOT 0 1").expect("");
    /// let latex = program.to_latex(Settings::default()).expect("");
    /// ```
    ///
    /// ```
    /// // To LaTeX for the Toffoli Gate Program.
    /// use quil_rs::{Program, program::latex::{Settings, Latex}};
    /// use std::str::FromStr;
    /// let program = Program::from_str("CONTROLLED CNOT 2 1 0").expect("");
    /// let latex = program.to_latex(Settings::default()).expect("");
    /// ```
    fn to_latex(self, settings: Settings) -> Result<String, LatexGenError> {
        // get a reference to the current supported program
        let instructions = Supported::is_supported(&Supported::New, &self)?;

        // initialize a new diagram
        let mut diagram = Diagram {
            settings,
            ..Default::default()
        };

        // initialize circuit with empty wires of all qubits in program
        let qubits = Program::get_used_qubits(&self);
        for qubit in &qubits {
            match qubit {
                instruction::Qubit::Fixed(name) => {
                    let wire = Wire {
                        name: *name,
                        ..Default::default()
                    };
                    diagram.circuit.insert(*name, Box::new(wire));
                }
                _ => (),
            }
        }

        // ensures set_ctrl_targ is called only if program has controlled gates
        let mut has_ctrl_targ = false;
        for instruction in instructions {
            // set QW for any unused qubits in this instruction
            diagram.set_qw(&qubits, &instruction);

            match instruction {
                // parse gate instructions into a new circuit
                instruction::Instruction::Gate(gate) => {
                    // for each qubit in a single gate instruction
                    for qubit in &gate.qubits {
                        match qubit {
                            instruction::Qubit::Fixed(qubit) => {
                                // create a new wire
                                let mut wire = Wire {
                                    name: *qubit,
                                    ..Default::default()
                                };

                                // set parameters for phase gates
                                if gate.name.contains("PHASE") {
                                    for expression in &gate.parameters {
                                        wire.set_param(
                                            expression,
                                            diagram.column,
                                            diagram.settings.texify_numerical_constants,
                                        );
                                    }
                                }

                                // update the gate name based on the modifiers
                                let gate_name = diagram.set_modifiers(&gate, &mut wire);

                                if diagram.circuit.get(qubit).is_some() {
                                    // has ctrl gate, must identify ctrls and targs after filling circuit
                                    if gate_name.starts_with('C') {
                                        has_ctrl_targ = true;
                                    }

                                    // add the gate to the wire at column 0
                                    wire.gates.insert(diagram.column, gate_name);
                                }

                                // push wire to diagram circuit
                                diagram.push_wire(wire)?;
                            }
                            _ => (),
                        }
                    }

                    diagram.column += 1;
                }
                // do nothing for all other instructions
                _ => (),
            }
        }

        // are implicit qubits required in settings and are there at least two or more qubits in the diagram?
        if diagram.settings.impute_missing_qubits {
            // add implicit qubits to circuit
            diagram
                .settings
                .impute_missing_qubits(diagram.column, &mut diagram.circuit);
        }

        // only call method for programs with control and target gates
        if has_ctrl_targ {
            // identify control and target qubits
            diagram.set_ctrl_targ()?;
        }

        let body = diagram.to_string();
        let document = Document {
            body,
            ..Default::default()
        };
<<<<<<< HEAD
        println!("{document}");

=======
>>>>>>> 10fe4f3a
        Ok(document.to_string())
    }
}

#[cfg(test)]
mod tests {
    use super::{Latex, Settings};
    use crate::Program;
    use std::str::FromStr;

    /// Helper function takes instructions and return the LaTeX using the
    /// Latex::to_latex method.
    fn get_latex(instructions: &str, settings: Settings) -> String {
        let program = Program::from_str(instructions).expect("Program should be returned");
        program
            .to_latex(settings)
            .expect("Program conversion to LaTeX should succeed")
    }

    #[test]
    /// Test functionality of to_latex using default settings.
    fn test_to_latex() {
        get_latex(
            r#"Y 0
CONTROLLED Y 0 1
CONTROLLED CONTROLLED Y 0 1 2
CONTROLLED CONTROLLED CONTROLLED Y 0 1 2 3

DAGGER Y 0
DAGGER DAGGER Y 0
DAGGER DAGGER DAGGER Y 0

CONTROLLED DAGGER Y 0 1
CONTROLLED DAGGER CONTROLLED Y 0 1 2
CONTROLLED DAGGER CONTROLLED DAGGER Y 0 1 2

DEFGATE G:
    1, 0
    0, 1

CONTROLLED G 0 1
DAGGER G 0"#,
            Settings::default(),
        );
    }

    /// Test module for the Document
    mod document {
        use crate::program::latex::{tests::get_latex, Document, Settings};

        #[test]
        fn test_template() {
            insta::assert_snapshot!(get_latex("", Settings::default()));
        }

        #[test]
        fn test_header() {
            let document = Document::default();
            insta::assert_snapshot!(document.header);
        }

        #[test]
        fn test_body_default() {
            let document = Document::default();
            insta::assert_snapshot!(document.body);
        }

        #[test]
        fn test_footer() {
            let document = Document::default();
            insta::assert_snapshot!(document.footer);
        }
    }

    /// Test module for Supported (remove #[should_panic] when supported)
    mod supported {
        use crate::program::latex::{tests::get_latex, Settings};

        #[test]
        #[should_panic]
        fn test_supported_misc_instructions() {
            get_latex("NOP\nWAIT\nRESET\nHALT", Settings::default());
        }

        #[test]
        #[should_panic]
        fn test_supported_measure() {
            get_latex(
                "DECLARE ro BIT\nMEASURE 0\nMEASURE 1 ro[0]",
                Settings::default(),
            );
        }

        #[test]
        #[should_panic]
        fn test_supported_program_defcircuit() {
            get_latex(
                r#"DEFCIRCUIT EULER(%alpha, %beta, %gamma) q:
    RX(%alpha) q
    RY(%beta)  q
    RZ(%gamma) q

EULER(pi, 2*pi, 3*pi/2) 0"#,
                Settings::default(),
            );
        }

        #[test]
        #[should_panic]
        fn test_supported_gate_rotation() {
            get_latex(
                r#"DECLARE ro BIT[1]
DECLARE theta REAL[1]
RX(pi/2) 0
RZ(theta) 0
RY(-pi/2) 0"#,
                Settings::default(),
            );
        }

        #[test]
        #[should_panic]
        fn test_supported_arithmetic_instruction() {
            get_latex(
                "DECLARE b BIT\nDECLARE theta REAL\nMOVE theta -3.14\nLT b theta -3.14",
                Settings::default(),
            );
        }

        #[test]
        #[should_panic]
        fn test_supported_modifier_forked() {
            get_latex(
                "FORKED CONTROLLED FORKED RX(a,b,c,d) 0 1 2 3",
                Settings::default(),
            );
        }
    }

    /// Test module for gates
    mod gates {
        use crate::program::latex::{tests::get_latex, Settings};

        #[test]
        fn test_gate_x() {
            insta::assert_snapshot!(get_latex("X 0", Settings::default()));
        }

        #[test]
        fn test_gate_y() {
            insta::assert_snapshot!(get_latex("Y 1", Settings::default()));
        }

        #[test]
        fn test_gates_x_and_y_single_qubit() {
            insta::assert_snapshot!(get_latex("X 0\nY 0", Settings::default()));
        }

        #[test]
        fn test_gates_x_and_y_two_qubits() {
            insta::assert_snapshot!(get_latex("X 0\nY 1", Settings::default()));
        }

        #[test]
        fn test_gates_phase_pi_rotation() {
            insta::assert_snapshot!(get_latex("PHASE(pi) 0", Settings::default()));
        }

        #[test]
        fn test_gates_cnot_ctrl_0_targ_1() {
            insta::assert_snapshot!(get_latex("CNOT 0 1", Settings::default()));
        }

        #[test]
        fn test_gates_cnot_ctrl_1_targ_0() {
            insta::assert_snapshot!(get_latex("CNOT 1 0", Settings::default()));
        }

        #[test]
        #[should_panic]
        fn test_gates_cnot_error_single_qubit() {
            get_latex("CNOT 0 0", Settings::default());
        }

        #[test]
        fn test_gates_h_and_cnot_ctrl_0_targ_1() {
            insta::assert_snapshot!(get_latex("H 0\nCNOT 0 1", Settings::default()));
        }

        #[test]
        fn test_gates_h_and_cnot_ctrl_1_targ_0() {
            insta::assert_snapshot!(get_latex("H 1\nCNOT 1 0", Settings::default()));
        }

        #[test]
        fn test_gate_toffoli() {
            insta::assert_snapshot!(get_latex("CCNOT 1 2 0", Settings::default()));
        }

        #[test]
        fn test_gate_ccnot_and_controlled_cnot_equality() {
            let ccnot = get_latex("CCNOT 1 2 0", Settings::default());

            let controlled = get_latex("CONTROLLED CNOT 1 2 0", Settings::default());

            assert_eq!(ccnot, controlled);
        }

        #[test]
        fn test_gate_cphase() {
            insta::assert_snapshot!(get_latex("CPHASE(pi) 0 1", Settings::default()));
        }

        #[test]
        fn test_gate_cz() {
            insta::assert_snapshot!(get_latex("CZ 0 1", Settings::default()));
        }
    }

    /// Test module for modifiers
    mod modifiers {
        use crate::program::latex::{tests::get_latex, Settings};

        #[test]
        fn test_modifier_toffoli_gate() {
            insta::assert_snapshot!(get_latex("CONTROLLED CNOT 2 1 0", Settings::default()));
        }

        #[test]
        fn test_modifier_controlled_cnot_and_ccnot_equality() {
            let controlled = get_latex("CONTROLLED CNOT 2 1 0", Settings::default());

            let ccnot = get_latex("CCNOT 2 1 0", Settings::default());

            assert_eq!(controlled, ccnot);
        }

        #[test]
        fn test_modifier_dagger() {
            insta::assert_snapshot!(get_latex("DAGGER X 0", Settings::default()));
        }

        #[test]
        fn test_modifier_dagger_dagger() {
            insta::assert_snapshot!(get_latex("DAGGER DAGGER Y 0", Settings::default()));
        }

        #[test]
        fn test_modifier_dagger_cz() {
            insta::assert_snapshot!(get_latex("DAGGER CZ 0 1", Settings::default()));
        }
    }

    /// Test module for Quantikz Commands
    mod commands {
        use crate::program::latex::{Command, Symbol};

        #[test]
        fn test_command_left_ket() {
            insta::assert_snapshot!(Command::get_command(Command::Lstick("0".to_string())));
        }

        #[test]
        fn test_command_gate() {
            insta::assert_snapshot!(Command::get_command(Command::Gate("X".to_string())));
        }

        #[test]
        fn test_command_phase() {
            insta::assert_snapshot!(Command::get_command(Command::Phase(Symbol::Pi.to_string())));
        }

        #[test]
        fn test_command_super() {
            insta::assert_snapshot!(Command::get_command(Command::Super("dagger".to_string())));
        }

        #[test]
        fn test_command_qw() {
            insta::assert_snapshot!(Command::get_command(Command::Qw));
        }

        #[test]
        fn test_command_nr() {
            insta::assert_snapshot!(Command::get_command(Command::Nr));
        }

        #[test]
        fn test_command_control() {
            insta::assert_snapshot!(Command::get_command(Command::Ctrl("0".to_string())));
        }

        #[test]
        fn test_command_cnot_target() {
            insta::assert_snapshot!(Command::get_command(Command::Targ));
        }
    }

    /// Test module for Settings
    mod settings {
        use crate::program::latex::{tests::get_latex, Settings};

        #[test]
        fn test_settings_texify_numerical_constants_true_supported_symbol() {
            // default texify_numerical_constants is true
            let settings = Settings {
                ..Default::default()
            };
            insta::assert_snapshot!(get_latex("CPHASE(alpha) 0 1", settings));
        }

        #[test]
        fn test_settings_texify_numerical_constants_false_supported_symbol() {
            let settings = Settings {
                texify_numerical_constants: false,
                ..Default::default()
            };
            insta::assert_snapshot!(get_latex("CPHASE(alpha) 0 1", settings));
        }

        #[test]
        fn test_settings_texify_numerical_constants_unsupported_symbol() {
            // default texify_numerical_constants is true
            let settings_true = Settings {
                ..Default::default()
            };

            let unsupported_true = get_latex("CPHASE(chi) 0 1", settings_true);

            let settings_false = Settings {
                texify_numerical_constants: false,
                ..Default::default()
            };

            let unsupported_false = get_latex("CPHASE(chi) 0 1", settings_false);

            // unsupported symbols are treated as text regardless of setting
            assert_eq!(unsupported_true, unsupported_false);
        }

        #[test]
        fn test_settings_label_qubit_lines_false() {
            let settings = Settings {
                label_qubit_lines: false,
                ..Default::default()
            };
            insta::assert_snapshot!(get_latex("H 0\nCNOT 0 1", settings));
        }

        #[test]
        fn test_settings_impute_missing_qubits_true_ctrl_less_than_targ() {
            let settings = Settings {
                impute_missing_qubits: true,
                ..Default::default()
            };
            insta::assert_snapshot!(get_latex("H 0\nCNOT 0 3", settings));
        }

        #[test]
        fn test_settings_impute_missing_qubits_true_ctrl_greater_than_targ() {
            let settings = Settings {
                impute_missing_qubits: true,
                ..Default::default()
            };
            insta::assert_snapshot!(get_latex("H 5\nCNOT 5 2", settings));
        }
    }

    /// Test various programs for LaTeX accuracy
    mod programs {
        use crate::program::latex::{tests::get_latex, Settings};

        #[test]
        fn test_program_h0_cnot01_x1_cnot12() {
            let settings = Settings {
                ..Default::default()
            };
            insta::assert_snapshot!(get_latex("H 0\nCNOT 0 1\nX 1\nCNOT 1 2", settings));
        }

        #[test]
        fn test_program_h5_cnot52_y2_cnot23() {
            let settings = Settings {
                ..Default::default()
            };
            insta::assert_snapshot!(get_latex("H 5\nCNOT 5 2\nY 2\nCNOT 2 3", settings));
        }

        #[test]
        fn test_program_good_modifiers() {
            let latex = get_latex(
                r#"Y 0
CONTROLLED Y 0 1
CONTROLLED CONTROLLED Y 0 1 2
CONTROLLED CONTROLLED CONTROLLED Y 0 1 2 3

DAGGER Y 0
DAGGER DAGGER Y 0
DAGGER DAGGER DAGGER Y 0

CONTROLLED DAGGER Y 0 1
CONTROLLED DAGGER CONTROLLED Y 0 1 2
CONTROLLED DAGGER CONTROLLED DAGGER Y 0 1 2

DEFGATE G:
    1, 0
    0, 1

CONTROLLED G 0 1
DAGGER G 0"#,
                Settings::default(),
            );

            insta::assert_snapshot!(latex);
        }

        #[test]
        fn test_program_good_simple_params() {
            insta::assert_snapshot!(get_latex(
                "CPHASE(1.0) 0 1\nCPHASE(1.0-2.0i) 1 0",
                Settings::default()
            ));
        }

        #[test]
        fn test_program_good_complex_params() {
            insta::assert_snapshot!(get_latex(
                "CPHASE(pi/2) 1 0\nCPHASE(cos(sin(2*pi/3))*cis(-1)*exp(i*pi)) 3 4",
                Settings::default()
            ));
        }

        #[test]
        fn test_program_good_basic_defgate() {
            let latex = get_latex(
                r#"DEFGATE H0:
    0.707, 0.707
    0.707, -0.707

DEFGATE H1:
    1/sqrt(2), 1/sqrt(2)
    1/sqrt(2), -1/sqrt(2)

H0 0
H1 1"#,
                Settings::default(),
            );

            insta::assert_snapshot!(latex);
        }

        #[test]
        fn test_program_good_defgate_with_long_name() {
            let latex = get_latex(
                r#"DEFGATE ______________________________________ugly-python-convention______________________________________:
    1, 0
    0, 1
    
______________________________________ugly-python-convention______________________________________ 0
______________________________________ugly-python-convention______________________________________ 1"#,
                Settings::default(),
            );

            insta::assert_snapshot!(latex);
        }
    }
}<|MERGE_RESOLUTION|>--- conflicted
+++ resolved
@@ -130,10 +130,10 @@
     }
 }
 
-/// Settings contains the metadata that allows the user to customize how the
-/// circuit is rendered or use the default implementation.
+/// RenderSettings contains the metadata that allows the user to customize how
+/// the circuit is rendered or use the default implementation.
 #[derive(Debug)]
-pub struct Settings {
+pub struct RenderSettings {
     /// Convert numerical constants, e.g. pi, to LaTeX form.
     pub texify_numerical_constants: bool,
     /// Include all qubits implicitly referenced in the Quil program.
@@ -148,8 +148,8 @@
     pub right_align_terminal_measurements: bool,
 }
 
-impl Default for Settings {
-    /// Returns the default Settings.
+impl Default for RenderSettings {
+    /// Returns the default RenderSettings.
     fn default() -> Self {
         Self {
             /// false: pi is π.
@@ -168,7 +168,7 @@
     }
 }
 
-impl Settings {
+impl RenderSettings {
     /// Returns a label as the qubit name to the left side of the wire.
     ///
     ///  # Arguments
@@ -186,10 +186,10 @@
     ///
     /// # Examples
     /// ```
-    /// use quil_rs::{Program, program::latex::{Settings, Latex}};
+    /// use quil_rs::{Program, program::latex::{RenderSettings, Latex}};
     /// use std::str::FromStr;
     /// let program = Program::from_str("H 0\nCNOT 0 1").expect("");
-    /// let settings = Settings {
+    /// let settings = RenderSettings {
     ///     impute_missing_qubits: true,
     ///     ..Default::default()
     /// };
@@ -278,16 +278,11 @@
 /// through a multi qubit gate 'e.g. CNOT'. The size of the diagram can be
 /// measured by multiplying the column with the length of the circuit. This is
 /// an [m x n] matrix where each element in the matrix represents an item to be
-<<<<<<< HEAD
-/// rendered onto the diagram using one of the [`Quantikz`] commands.
+/// rendered onto the diagram using one of the Quantikz commands.
 #[derive(Debug, Default)]
-=======
-/// rendered onto the diagram using one of the Quantikz commands.
-#[derive(Debug)]
->>>>>>> 10fe4f3a
 struct Diagram {
     /// customizes how the diagram renders the circuit
-    settings: Settings,
+    settings: RenderSettings,
     /// total number of elements on each wire
     column: u32,
     /// column at which qubits in positional order form relationships
@@ -690,13 +685,8 @@
 /// its field will be updated at that column based on the knowledge Diagram has
 /// about this connection. This updated value also looks arbitrary to Wire, it
 /// does not explicitly define which qubit it relates to, but a digit that
-<<<<<<< HEAD
-/// describes how far away it is from the related qubit based on [`Quantikz`].
+/// describes how far away it is from the related qubit based on Quantikz.
 #[derive(Debug, Default)]
-=======
-/// describes how far away it is from the related qubit based on Quantikz.
-#[derive(Debug)]
->>>>>>> 10fe4f3a
 struct Wire {
     /// the name of ket(qubit) placed using the Lstick or Rstick commands
     name: u64,
@@ -905,7 +895,7 @@
 }
 
 pub trait Latex {
-    fn to_latex(self, settings: Settings) -> Result<String, LatexGenError>;
+    fn to_latex(self, settings: RenderSettings) -> Result<String, LatexGenError>;
 }
 
 impl Latex for Program {
@@ -925,20 +915,20 @@
     /// # Examples
     /// ```
     /// // To LaTeX for the Bell State Program.
-    /// use quil_rs::{Program, program::latex::{Settings, Latex}};
+    /// use quil_rs::{Program, program::latex::{RenderSettings, Latex}};
     /// use std::str::FromStr;
     /// let program = Program::from_str("H 0\nCNOT 0 1").expect("");
-    /// let latex = program.to_latex(Settings::default()).expect("");
+    /// let latex = program.to_latex(RenderSettings::default()).expect("");
     /// ```
     ///
     /// ```
     /// // To LaTeX for the Toffoli Gate Program.
-    /// use quil_rs::{Program, program::latex::{Settings, Latex}};
+    /// use quil_rs::{Program, program::latex::{RenderSettings, Latex}};
     /// use std::str::FromStr;
     /// let program = Program::from_str("CONTROLLED CNOT 2 1 0").expect("");
-    /// let latex = program.to_latex(Settings::default()).expect("");
+    /// let latex = program.to_latex(RenderSettings::default()).expect("");
     /// ```
-    fn to_latex(self, settings: Settings) -> Result<String, LatexGenError> {
+    fn to_latex(self, settings: RenderSettings) -> Result<String, LatexGenError> {
         // get a reference to the current supported program
         let instructions = Supported::is_supported(&Supported::New, &self)?;
 
@@ -1039,24 +1029,19 @@
             body,
             ..Default::default()
         };
-<<<<<<< HEAD
-        println!("{document}");
-
-=======
->>>>>>> 10fe4f3a
         Ok(document.to_string())
     }
 }
 
 #[cfg(test)]
 mod tests {
-    use super::{Latex, Settings};
+    use super::{Latex, RenderSettings};
     use crate::Program;
     use std::str::FromStr;
 
     /// Helper function takes instructions and return the LaTeX using the
     /// Latex::to_latex method.
-    fn get_latex(instructions: &str, settings: Settings) -> String {
+    fn get_latex(instructions: &str, settings: RenderSettings) -> String {
         let program = Program::from_str(instructions).expect("Program should be returned");
         program
             .to_latex(settings)
@@ -1086,17 +1071,17 @@
 
 CONTROLLED G 0 1
 DAGGER G 0"#,
-            Settings::default(),
+            RenderSettings::default(),
         );
     }
 
     /// Test module for the Document
     mod document {
-        use crate::program::latex::{tests::get_latex, Document, Settings};
+        use crate::program::latex::{tests::get_latex, Document, RenderSettings};
 
         #[test]
         fn test_template() {
-            insta::assert_snapshot!(get_latex("", Settings::default()));
+            insta::assert_snapshot!(get_latex("", RenderSettings::default()));
         }
 
         #[test]
@@ -1120,12 +1105,12 @@
 
     /// Test module for Supported (remove #[should_panic] when supported)
     mod supported {
-        use crate::program::latex::{tests::get_latex, Settings};
+        use crate::program::latex::{tests::get_latex, RenderSettings};
 
         #[test]
         #[should_panic]
         fn test_supported_misc_instructions() {
-            get_latex("NOP\nWAIT\nRESET\nHALT", Settings::default());
+            get_latex("NOP\nWAIT\nRESET\nHALT", RenderSettings::default());
         }
 
         #[test]
@@ -1133,7 +1118,7 @@
         fn test_supported_measure() {
             get_latex(
                 "DECLARE ro BIT\nMEASURE 0\nMEASURE 1 ro[0]",
-                Settings::default(),
+                RenderSettings::default(),
             );
         }
 
@@ -1147,7 +1132,7 @@
     RZ(%gamma) q
 
 EULER(pi, 2*pi, 3*pi/2) 0"#,
-                Settings::default(),
+                RenderSettings::default(),
             );
         }
 
@@ -1160,7 +1145,7 @@
 RX(pi/2) 0
 RZ(theta) 0
 RY(-pi/2) 0"#,
-                Settings::default(),
+                RenderSettings::default(),
             );
         }
 
@@ -1169,7 +1154,7 @@
         fn test_supported_arithmetic_instruction() {
             get_latex(
                 "DECLARE b BIT\nDECLARE theta REAL\nMOVE theta -3.14\nLT b theta -3.14",
-                Settings::default(),
+                RenderSettings::default(),
             );
         }
 
@@ -1178,122 +1163,125 @@
         fn test_supported_modifier_forked() {
             get_latex(
                 "FORKED CONTROLLED FORKED RX(a,b,c,d) 0 1 2 3",
-                Settings::default(),
+                RenderSettings::default(),
             );
         }
     }
 
     /// Test module for gates
     mod gates {
-        use crate::program::latex::{tests::get_latex, Settings};
+        use crate::program::latex::{tests::get_latex, RenderSettings};
 
         #[test]
         fn test_gate_x() {
-            insta::assert_snapshot!(get_latex("X 0", Settings::default()));
+            insta::assert_snapshot!(get_latex("X 0", RenderSettings::default()));
         }
 
         #[test]
         fn test_gate_y() {
-            insta::assert_snapshot!(get_latex("Y 1", Settings::default()));
+            insta::assert_snapshot!(get_latex("Y 1", RenderSettings::default()));
         }
 
         #[test]
         fn test_gates_x_and_y_single_qubit() {
-            insta::assert_snapshot!(get_latex("X 0\nY 0", Settings::default()));
+            insta::assert_snapshot!(get_latex("X 0\nY 0", RenderSettings::default()));
         }
 
         #[test]
         fn test_gates_x_and_y_two_qubits() {
-            insta::assert_snapshot!(get_latex("X 0\nY 1", Settings::default()));
+            insta::assert_snapshot!(get_latex("X 0\nY 1", RenderSettings::default()));
         }
 
         #[test]
         fn test_gates_phase_pi_rotation() {
-            insta::assert_snapshot!(get_latex("PHASE(pi) 0", Settings::default()));
+            insta::assert_snapshot!(get_latex("PHASE(pi) 0", RenderSettings::default()));
         }
 
         #[test]
         fn test_gates_cnot_ctrl_0_targ_1() {
-            insta::assert_snapshot!(get_latex("CNOT 0 1", Settings::default()));
+            insta::assert_snapshot!(get_latex("CNOT 0 1", RenderSettings::default()));
         }
 
         #[test]
         fn test_gates_cnot_ctrl_1_targ_0() {
-            insta::assert_snapshot!(get_latex("CNOT 1 0", Settings::default()));
+            insta::assert_snapshot!(get_latex("CNOT 1 0", RenderSettings::default()));
         }
 
         #[test]
         #[should_panic]
         fn test_gates_cnot_error_single_qubit() {
-            get_latex("CNOT 0 0", Settings::default());
+            get_latex("CNOT 0 0", RenderSettings::default());
         }
 
         #[test]
         fn test_gates_h_and_cnot_ctrl_0_targ_1() {
-            insta::assert_snapshot!(get_latex("H 0\nCNOT 0 1", Settings::default()));
+            insta::assert_snapshot!(get_latex("H 0\nCNOT 0 1", RenderSettings::default()));
         }
 
         #[test]
         fn test_gates_h_and_cnot_ctrl_1_targ_0() {
-            insta::assert_snapshot!(get_latex("H 1\nCNOT 1 0", Settings::default()));
+            insta::assert_snapshot!(get_latex("H 1\nCNOT 1 0", RenderSettings::default()));
         }
 
         #[test]
         fn test_gate_toffoli() {
-            insta::assert_snapshot!(get_latex("CCNOT 1 2 0", Settings::default()));
+            insta::assert_snapshot!(get_latex("CCNOT 1 2 0", RenderSettings::default()));
         }
 
         #[test]
         fn test_gate_ccnot_and_controlled_cnot_equality() {
-            let ccnot = get_latex("CCNOT 1 2 0", Settings::default());
-
-            let controlled = get_latex("CONTROLLED CNOT 1 2 0", Settings::default());
+            let ccnot = get_latex("CCNOT 1 2 0", RenderSettings::default());
+
+            let controlled = get_latex("CONTROLLED CNOT 1 2 0", RenderSettings::default());
 
             assert_eq!(ccnot, controlled);
         }
 
         #[test]
         fn test_gate_cphase() {
-            insta::assert_snapshot!(get_latex("CPHASE(pi) 0 1", Settings::default()));
+            insta::assert_snapshot!(get_latex("CPHASE(pi) 0 1", RenderSettings::default()));
         }
 
         #[test]
         fn test_gate_cz() {
-            insta::assert_snapshot!(get_latex("CZ 0 1", Settings::default()));
+            insta::assert_snapshot!(get_latex("CZ 0 1", RenderSettings::default()));
         }
     }
 
     /// Test module for modifiers
     mod modifiers {
-        use crate::program::latex::{tests::get_latex, Settings};
+        use crate::program::latex::{tests::get_latex, RenderSettings};
 
         #[test]
         fn test_modifier_toffoli_gate() {
-            insta::assert_snapshot!(get_latex("CONTROLLED CNOT 2 1 0", Settings::default()));
+            insta::assert_snapshot!(get_latex(
+                "CONTROLLED CNOT 2 1 0",
+                RenderSettings::default()
+            ));
         }
 
         #[test]
         fn test_modifier_controlled_cnot_and_ccnot_equality() {
-            let controlled = get_latex("CONTROLLED CNOT 2 1 0", Settings::default());
-
-            let ccnot = get_latex("CCNOT 2 1 0", Settings::default());
+            let controlled = get_latex("CONTROLLED CNOT 2 1 0", RenderSettings::default());
+
+            let ccnot = get_latex("CCNOT 2 1 0", RenderSettings::default());
 
             assert_eq!(controlled, ccnot);
         }
 
         #[test]
         fn test_modifier_dagger() {
-            insta::assert_snapshot!(get_latex("DAGGER X 0", Settings::default()));
+            insta::assert_snapshot!(get_latex("DAGGER X 0", RenderSettings::default()));
         }
 
         #[test]
         fn test_modifier_dagger_dagger() {
-            insta::assert_snapshot!(get_latex("DAGGER DAGGER Y 0", Settings::default()));
+            insta::assert_snapshot!(get_latex("DAGGER DAGGER Y 0", RenderSettings::default()));
         }
 
         #[test]
         fn test_modifier_dagger_cz() {
-            insta::assert_snapshot!(get_latex("DAGGER CZ 0 1", Settings::default()));
+            insta::assert_snapshot!(get_latex("DAGGER CZ 0 1", RenderSettings::default()));
         }
     }
 
@@ -1342,14 +1330,14 @@
         }
     }
 
-    /// Test module for Settings
+    /// Test module for RenderSettings
     mod settings {
-        use crate::program::latex::{tests::get_latex, Settings};
+        use crate::program::latex::{tests::get_latex, RenderSettings};
 
         #[test]
         fn test_settings_texify_numerical_constants_true_supported_symbol() {
             // default texify_numerical_constants is true
-            let settings = Settings {
+            let settings = RenderSettings {
                 ..Default::default()
             };
             insta::assert_snapshot!(get_latex("CPHASE(alpha) 0 1", settings));
@@ -1357,7 +1345,7 @@
 
         #[test]
         fn test_settings_texify_numerical_constants_false_supported_symbol() {
-            let settings = Settings {
+            let settings = RenderSettings {
                 texify_numerical_constants: false,
                 ..Default::default()
             };
@@ -1367,13 +1355,13 @@
         #[test]
         fn test_settings_texify_numerical_constants_unsupported_symbol() {
             // default texify_numerical_constants is true
-            let settings_true = Settings {
+            let settings_true = RenderSettings {
                 ..Default::default()
             };
 
             let unsupported_true = get_latex("CPHASE(chi) 0 1", settings_true);
 
-            let settings_false = Settings {
+            let settings_false = RenderSettings {
                 texify_numerical_constants: false,
                 ..Default::default()
             };
@@ -1386,7 +1374,7 @@
 
         #[test]
         fn test_settings_label_qubit_lines_false() {
-            let settings = Settings {
+            let settings = RenderSettings {
                 label_qubit_lines: false,
                 ..Default::default()
             };
@@ -1395,7 +1383,7 @@
 
         #[test]
         fn test_settings_impute_missing_qubits_true_ctrl_less_than_targ() {
-            let settings = Settings {
+            let settings = RenderSettings {
                 impute_missing_qubits: true,
                 ..Default::default()
             };
@@ -1404,7 +1392,7 @@
 
         #[test]
         fn test_settings_impute_missing_qubits_true_ctrl_greater_than_targ() {
-            let settings = Settings {
+            let settings = RenderSettings {
                 impute_missing_qubits: true,
                 ..Default::default()
             };
@@ -1414,11 +1402,11 @@
 
     /// Test various programs for LaTeX accuracy
     mod programs {
-        use crate::program::latex::{tests::get_latex, Settings};
+        use crate::program::latex::{tests::get_latex, RenderSettings};
 
         #[test]
         fn test_program_h0_cnot01_x1_cnot12() {
-            let settings = Settings {
+            let settings = RenderSettings {
                 ..Default::default()
             };
             insta::assert_snapshot!(get_latex("H 0\nCNOT 0 1\nX 1\nCNOT 1 2", settings));
@@ -1426,7 +1414,7 @@
 
         #[test]
         fn test_program_h5_cnot52_y2_cnot23() {
-            let settings = Settings {
+            let settings = RenderSettings {
                 ..Default::default()
             };
             insta::assert_snapshot!(get_latex("H 5\nCNOT 5 2\nY 2\nCNOT 2 3", settings));
@@ -1454,7 +1442,7 @@
 
 CONTROLLED G 0 1
 DAGGER G 0"#,
-                Settings::default(),
+                RenderSettings::default(),
             );
 
             insta::assert_snapshot!(latex);
@@ -1464,7 +1452,7 @@
         fn test_program_good_simple_params() {
             insta::assert_snapshot!(get_latex(
                 "CPHASE(1.0) 0 1\nCPHASE(1.0-2.0i) 1 0",
-                Settings::default()
+                RenderSettings::default()
             ));
         }
 
@@ -1472,7 +1460,7 @@
         fn test_program_good_complex_params() {
             insta::assert_snapshot!(get_latex(
                 "CPHASE(pi/2) 1 0\nCPHASE(cos(sin(2*pi/3))*cis(-1)*exp(i*pi)) 3 4",
-                Settings::default()
+                RenderSettings::default()
             ));
         }
 
@@ -1489,7 +1477,7 @@
 
 H0 0
 H1 1"#,
-                Settings::default(),
+                RenderSettings::default(),
             );
 
             insta::assert_snapshot!(latex);
@@ -1504,7 +1492,7 @@
     
 ______________________________________ugly-python-convention______________________________________ 0
 ______________________________________ugly-python-convention______________________________________ 1"#,
-                Settings::default(),
+                RenderSettings::default(),
             );
 
             insta::assert_snapshot!(latex);
